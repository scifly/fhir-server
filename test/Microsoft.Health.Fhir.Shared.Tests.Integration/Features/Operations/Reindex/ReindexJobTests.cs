--- conflicted
+++ resolved
@@ -17,10 +17,7 @@
 using Microsoft.Extensions.Options;
 using Microsoft.Health.Extensions.DependencyInjection;
 using Microsoft.Health.Fhir.Core.Configs;
-<<<<<<< HEAD
-=======
 using Microsoft.Health.Fhir.Core.Extensions;
->>>>>>> 803b2ee7
 using Microsoft.Health.Fhir.Core.Features.Definition;
 using Microsoft.Health.Fhir.Core.Features.Operations;
 using Microsoft.Health.Fhir.Core.Features.Operations.Reindex;
@@ -34,10 +31,6 @@
 using Microsoft.Health.Fhir.Core.Messages.Reindex;
 using Microsoft.Health.Fhir.Core.Models;
 using Microsoft.Health.Fhir.Core.UnitTests.Extensions;
-<<<<<<< HEAD
-using Microsoft.Health.Fhir.CosmosDb.Features.Search;
-=======
->>>>>>> 803b2ee7
 using Microsoft.Health.Fhir.Tests.Common;
 using Microsoft.Health.Fhir.Tests.Common.FixtureParameters;
 using Microsoft.Health.Fhir.Tests.Integration.Persistence;
@@ -174,23 +167,7 @@
 
             try
             {
-<<<<<<< HEAD
-                var reindexWorkerTask = _reindexJobWorker.ExecuteAsync(cancellationTokenSource.Token);
-                var reindexJobWrapper = await _fhirOperationDataStore.GetReindexJobByIdAsync(response.Job.JobRecord.Id, cancellationTokenSource.Token);
-
-                int delayCount = 0;
-                while (reindexJobWrapper.JobRecord.Status != OperationStatus.Canceled
-                    && delayCount < 10)
-                {
-                    await Task.Delay(1000);
-                    delayCount++;
-                    reindexJobWrapper = await _fhirOperationDataStore.GetReindexJobByIdAsync(response.Job.JobRecord.Id, cancellationTokenSource.Token);
-                }
-
-                Assert.InRange(delayCount, 0, 20);
-=======
                 await PerformReindexingOperation(response, OperationStatus.Canceled, cancellationTokenSource);
->>>>>>> 803b2ee7
             }
             finally
             {
@@ -220,24 +197,8 @@
 
             try
             {
-<<<<<<< HEAD
-                var reindexWorkerTask = _reindexJobWorker.ExecuteAsync(cancellationTokenSource.Token);
-                var reindexJobWrapper = await _fhirOperationDataStore.GetReindexJobByIdAsync(response.Job.JobRecord.Id, cancellationTokenSource.Token);
-
-                int delayCount = 0;
-                while (reindexJobWrapper.JobRecord.Status != OperationStatus.Completed
-                    && delayCount < 10)
-                {
-                    await Task.Delay(1000);
-                    delayCount++;
-                    reindexJobWrapper = await _fhirOperationDataStore.GetReindexJobByIdAsync(response.Job.JobRecord.Id, cancellationTokenSource.Token);
-                }
-
-                Assert.InRange(delayCount, 0, 20);
-=======
                 await PerformReindexingOperation(response, OperationStatus.Completed, cancellationTokenSource);
 
->>>>>>> 803b2ee7
                 Assert.True(searchParam.IsSearchable);
             }
             finally
@@ -285,15 +246,8 @@
                 // Rerun the same search as above
                 searchResults = await _searchService.Value.SearchAsync("Patient", queryParams, CancellationToken.None);
 
-<<<<<<< HEAD
-            await _searchParameterStatusManager.UpdateSearchParameterStatusAsync(new List<string> { searchParam.Url.ToString() }, SearchParameterStatus.Supported);
-
-            await UpsertPatientData("searchIndicesPatient1");
-            await UpsertPatientData("searchIndicesPatient2");
-=======
                 // This time, foo should not be dropped from the query string
                 Assert.Single(searchResults.Results);
->>>>>>> 803b2ee7
 
                 // The foo search parameter can be used to filter for the first test patient
                 ResourceWrapper patient = searchResults.Results.FirstOrDefault().Resource;
@@ -374,14 +328,14 @@
             ReindexJobWrapper reindexJobWrapper = await _fhirOperationDataStore.GetReindexJobByIdAsync(response.Job.JobRecord.Id, cancellationTokenSource.Token);
 
             int delayCount = 0;
-            while (reindexJobWrapper.JobRecord.Status != operationStatus && delayCount < 10)
+            while (reindexJobWrapper.JobRecord.Status != operationStatus && delayCount < 20)
             {
                 await Task.Delay(1000);
                 delayCount++;
                 reindexJobWrapper = await _fhirOperationDataStore.GetReindexJobByIdAsync(response.Job.JobRecord.Id, cancellationTokenSource.Token);
             }
 
-            Assert.InRange(delayCount, 0, 9);
+            Assert.InRange(delayCount, 0, 19);
         }
 
         private async Task<CreateReindexResponse> SetUpForReindexing()
@@ -414,9 +368,6 @@
             _searchIndexer.Extract(Arg.Is<ResourceElement>(r => r.Id.Equals(sampleName2))).Returns(searchIndexValues2);
         }
 
-<<<<<<< HEAD
-                Assert.InRange(delayCount, 0, 20);
-=======
         private async Task<SearchParameter> CreateSearchParam(string searchParamName, string searchParamCode)
         {
             var searchParam = new SearchParameter()
@@ -428,7 +379,6 @@
                 Name = searchParamName,
                 Code = searchParamCode,
             };
->>>>>>> 803b2ee7
 
             _searchParameterDefinitionManager.AddNewSearchParameters(new List<ITypedElement> { searchParam.ToTypedElement() });
 
