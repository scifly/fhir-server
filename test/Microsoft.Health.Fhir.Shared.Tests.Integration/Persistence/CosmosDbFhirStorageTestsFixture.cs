﻿// -------------------------------------------------------------------------------------------------
// Copyright (c) Microsoft Corporation. All rights reserved.
// Licensed under the MIT License (MIT). See LICENSE in the repo root for license information.
// -------------------------------------------------------------------------------------------------

using System;
using System.Collections.Generic;
using System.Linq;
using System.Threading;
using System.Threading.Tasks;
using MediatR;
using Microsoft.Azure.Cosmos;
using Microsoft.Extensions.Logging.Abstractions;
using Microsoft.Extensions.Options;
using Microsoft.Health.Extensions.DependencyInjection;
using Microsoft.Health.Fhir.Core.Configs;
using Microsoft.Health.Fhir.Core.Features.Context;
using Microsoft.Health.Fhir.Core.Features.Definition;
using Microsoft.Health.Fhir.Core.Features.Operations;
using Microsoft.Health.Fhir.Core.Features.Persistence;
using Microsoft.Health.Fhir.Core.Features.Search;
using Microsoft.Health.Fhir.Core.Features.Search.Expressions.Parsers;
using Microsoft.Health.Fhir.Core.Features.Search.Registry;
using Microsoft.Health.Fhir.Core.Features.Search.SearchValues;
using Microsoft.Health.Fhir.Core.Models;
using Microsoft.Health.Fhir.CosmosDb.Configs;
using Microsoft.Health.Fhir.CosmosDb.Features.Queries;
using Microsoft.Health.Fhir.CosmosDb.Features.Search;
using Microsoft.Health.Fhir.CosmosDb.Features.Search.Queries;
using Microsoft.Health.Fhir.CosmosDb.Features.Storage;
using Microsoft.Health.Fhir.CosmosDb.Features.Storage.Operations;
using Microsoft.Health.Fhir.CosmosDb.Features.Storage.Registry;
using Microsoft.Health.Fhir.CosmosDb.Features.Storage.StoredProcedures;
using Microsoft.Health.Fhir.CosmosDb.Features.Storage.Versioning;
using NSubstitute;
using Xunit;

namespace Microsoft.Health.Fhir.Tests.Integration.Persistence
{
    public class CosmosDbFhirStorageTestsFixture : IServiceProvider, IAsyncLifetime
    {
        private static readonly SemaphoreSlim CollectionInitializationSemaphore = new SemaphoreSlim(1, 1);

        private readonly CosmosDataStoreConfiguration _cosmosDataStoreConfiguration;
        private readonly CosmosCollectionConfiguration _cosmosCollectionConfiguration;

        private Container _container;
        private CosmosFhirDataStore _fhirDataStore;
        private IFhirOperationDataStore _fhirOperationDataStore;
        private IFhirStorageTestHelper _fhirStorageTestHelper;
        private FilebasedSearchParameterStatusDataStore _filebasedSearchParameterStatusDataStore;
        private ISearchParameterStatusDataStore _searchParameterStatusDataStore;
        private ISearchService _searchService;
        private SearchParameterDefinitionManager _searchParameterDefinitionManager;
        private SupportedSearchParameterDefinitionManager _supportedSearchParameterDefinitionManager;
        private CosmosClient _cosmosClient;

        public CosmosDbFhirStorageTestsFixture()
        {
            _cosmosDataStoreConfiguration = new CosmosDataStoreConfiguration
            {
                Host = Environment.GetEnvironmentVariable("CosmosDb:Host") ?? CosmosDbLocalEmulator.Host,
                Key = Environment.GetEnvironmentVariable("CosmosDb:Key") ?? CosmosDbLocalEmulator.Key,
                DatabaseId = Environment.GetEnvironmentVariable("CosmosDb:DatabaseId") ?? "FhirTests",
                AllowDatabaseCreation = true,
                PreferredLocations = Environment.GetEnvironmentVariable("CosmosDb:PreferredLocations")?.Split(';', StringSplitOptions.RemoveEmptyEntries),
            };

            _cosmosCollectionConfiguration = new CosmosCollectionConfiguration
            {
                CollectionId = Guid.NewGuid().ToString(),
                InitialCollectionThroughput = 1000,
            };
        }

        public async Task InitializeAsync()
        {
            var fhirStoredProcs = typeof(IStoredProcedure).Assembly
                .GetTypes()
                .Where(x => !x.IsAbstract && typeof(IStoredProcedure).IsAssignableFrom(x))
                .ToArray()
                .Select(type => (IStoredProcedure)Activator.CreateInstance(type));

            var optionsMonitor = Substitute.For<IOptionsMonitor<CosmosCollectionConfiguration>>();

            optionsMonitor.Get(CosmosDb.Constants.CollectionConfigurationName).Returns(_cosmosCollectionConfiguration);

            var fhirRequestContextAccessor = Substitute.For<IFhirRequestContextAccessor>();
            fhirRequestContextAccessor.FhirRequestContext.CorrelationId.Returns(Guid.NewGuid().ToString());
<<<<<<< HEAD

            _searchParameterDefinitionManager = new SearchParameterDefinitionManager(ModelInfoProvider.Instance);

            await _searchParameterDefinitionManager.StartAsync(CancellationToken.None);

            _supportedSearchParameterDefinitionManager = new SupportedSearchParameterDefinitionManager(_searchParameterDefinitionManager);
            var searchableSearchParameterDefinitionManager = new SearchableSearchParameterDefinitionManager(_searchParameterDefinitionManager, fhirRequestContextAccessor);

            _filebasedSearchParameterStatusDataStore = new FilebasedSearchParameterStatusDataStore(_searchParameterDefinitionManager, ModelInfoProvider.Instance);

            var searchParameterDefinitionManager = new SearchParameterDefinitionManager(ModelInfoProvider.Instance);
            await searchParameterDefinitionManager.StartAsync(CancellationToken.None);
=======
>>>>>>> 803b2ee7

            _searchParameterDefinitionManager = new SearchParameterDefinitionManager(ModelInfoProvider.Instance);
            await _searchParameterDefinitionManager.StartAsync(CancellationToken.None);

            _supportedSearchParameterDefinitionManager = new SupportedSearchParameterDefinitionManager(_searchParameterDefinitionManager);
            var searchableSearchParameterDefinitionManager = new SearchableSearchParameterDefinitionManager(_searchParameterDefinitionManager, fhirRequestContextAccessor);

            _filebasedSearchParameterStatusDataStore = new FilebasedSearchParameterStatusDataStore(_searchParameterDefinitionManager, ModelInfoProvider.Instance);

            var updaters = new ICollectionUpdater[]
            {
                new FhirCollectionSettingsUpdater(_cosmosDataStoreConfiguration, optionsMonitor, NullLogger<FhirCollectionSettingsUpdater>.Instance),
                new StoredProcedureInstaller(fhirStoredProcs),
                new CosmosDbSearchParameterStatusInitializer(
                    () => _filebasedSearchParameterStatusDataStore,
                    new CosmosQueryFactory(
                        new CosmosResponseProcessor(fhirRequestContextAccessor, Substitute.For<IMediator>(), NullLogger<CosmosResponseProcessor>.Instance),
                        NullFhirCosmosQueryLogger.Instance)),
            };

            var dbLock = new CosmosDbDistributedLockFactory(Substitute.For<Func<IScoped<Container>>>(), NullLogger<CosmosDbDistributedLock>.Instance);

            var upgradeManager = new CollectionUpgradeManager(updaters, _cosmosDataStoreConfiguration, optionsMonitor, dbLock, NullLogger<CollectionUpgradeManager>.Instance);
            ICosmosClientTestProvider testProvider = new CosmosClientReadWriteTestProvider();

            var cosmosResponseProcessor = Substitute.For<ICosmosResponseProcessor>();

            var responseProcessor = new CosmosResponseProcessor(fhirRequestContextAccessor, Substitute.For<IMediator>(), NullLogger<CosmosResponseProcessor>.Instance);
            var handler = new FhirCosmosResponseHandler(() => new NonDisposingScope(_container), _cosmosDataStoreConfiguration, fhirRequestContextAccessor, responseProcessor);
            var documentClientInitializer = new FhirCosmosClientInitializer(testProvider, () => new[] { handler }, NullLogger<FhirCosmosClientInitializer>.Instance);
            _cosmosClient = documentClientInitializer.CreateCosmosClient(_cosmosDataStoreConfiguration);
            var fhirCollectionInitializer = new CollectionInitializer(_cosmosCollectionConfiguration.CollectionId, _cosmosDataStoreConfiguration, _cosmosCollectionConfiguration.InitialCollectionThroughput, upgradeManager, NullLogger<CollectionInitializer>.Instance);

            // Cosmos DB emulators throws errors when multiple collections are initialized concurrently.
            // Use the semaphore to only allow one initialization at a time.
            await CollectionInitializationSemaphore.WaitAsync();

            try
            {
                await documentClientInitializer.InitializeDataStore(_cosmosClient, _cosmosDataStoreConfiguration, new List<ICollectionInitializer> { fhirCollectionInitializer });
                _container = documentClientInitializer.CreateFhirContainer(_cosmosClient, _cosmosDataStoreConfiguration.DatabaseId, _cosmosCollectionConfiguration.CollectionId);
            }
            finally
            {
                CollectionInitializationSemaphore.Release();
            }

            var cosmosDocumentQueryFactory = new CosmosQueryFactory(cosmosResponseProcessor, NullFhirCosmosQueryLogger.Instance);

            var documentClient = new NonDisposingScope(_container);

            _searchParameterStatusDataStore = new CosmosDbSearchParameterStatusDataStore(
                () => documentClient,
                _cosmosDataStoreConfiguration,
                cosmosDocumentQueryFactory);

<<<<<<< HEAD
            var options = Options.Create(new CoreFeatureConfiguration());
=======
            IOptions<CoreFeatureConfiguration> options = Options.Create(new CoreFeatureConfiguration());
>>>>>>> 803b2ee7

            _fhirDataStore = new CosmosFhirDataStore(
                documentClient,
                _cosmosDataStoreConfiguration,
                optionsMonitor,
                cosmosDocumentQueryFactory,
                new RetryExceptionPolicyFactory(_cosmosDataStoreConfiguration, Substitute.For<IFhirRequestContextAccessor>()),
                NullLogger<CosmosFhirDataStore>.Instance,
                options);

            _fhirOperationDataStore = new CosmosFhirOperationDataStore(
                documentClient,
                _cosmosDataStoreConfiguration,
                optionsMonitor,
                new RetryExceptionPolicyFactory(_cosmosDataStoreConfiguration, Substitute.For<IFhirRequestContextAccessor>()),
                new CosmosQueryFactory(responseProcessor, new NullFhirCosmosQueryLogger()),
                NullLogger<CosmosFhirOperationDataStore>.Instance);

            var searchParameterExpressionParser = new SearchParameterExpressionParser(new ReferenceSearchValueParser(fhirRequestContextAccessor));
            var expressionParser = new ExpressionParser(() => searchableSearchParameterDefinitionManager, searchParameterExpressionParser);
            var searchOptionsFactory = new SearchOptionsFactory(expressionParser, () => searchableSearchParameterDefinitionManager, options, fhirRequestContextAccessor, Substitute.For<ISortingValidator>(), NullLogger<SearchOptionsFactory>.Instance);

            _searchService = new FhirCosmosSearchService(
                searchOptionsFactory,
                _fhirDataStore,
                new QueryBuilder(),
                _searchParameterDefinitionManager,
                fhirRequestContextAccessor);

            _fhirStorageTestHelper = new CosmosDbFhirStorageTestHelper(_container);
        }

        public async Task DisposeAsync()
        {
            if (_container != null)
            {
                await _container.DeleteContainerAsync();
            }

            _cosmosClient.Dispose();
        }

        object IServiceProvider.GetService(Type serviceType)
        {
            if (serviceType == typeof(IFhirDataStore))
            {
                return _fhirDataStore;
            }

            if (serviceType == typeof(IFhirOperationDataStore))
            {
                return _fhirOperationDataStore;
            }

            if (serviceType == typeof(IFhirStorageTestHelper))
            {
                return _fhirStorageTestHelper;
            }

            if (serviceType.IsInstanceOfType(this))
            {
                return this;
            }

            if (serviceType == typeof(ISearchParameterStatusDataStore))
            {
                return _searchParameterStatusDataStore;
            }

            if (serviceType == typeof(FilebasedSearchParameterStatusDataStore))
            {
                return _filebasedSearchParameterStatusDataStore;
            }

            if (serviceType == typeof(ISearchService))
            {
                return _searchService;
            }

            if (serviceType == typeof(SearchParameterDefinitionManager))
            {
                return _searchParameterDefinitionManager;
            }

            if (serviceType == typeof(SupportedSearchParameterDefinitionManager))
            {
                return _supportedSearchParameterDefinitionManager;
            }

            return null;
        }
    }
}<|MERGE_RESOLUTION|>--- conflicted
+++ resolved
@@ -87,21 +87,6 @@
 
             var fhirRequestContextAccessor = Substitute.For<IFhirRequestContextAccessor>();
             fhirRequestContextAccessor.FhirRequestContext.CorrelationId.Returns(Guid.NewGuid().ToString());
-<<<<<<< HEAD
-
-            _searchParameterDefinitionManager = new SearchParameterDefinitionManager(ModelInfoProvider.Instance);
-
-            await _searchParameterDefinitionManager.StartAsync(CancellationToken.None);
-
-            _supportedSearchParameterDefinitionManager = new SupportedSearchParameterDefinitionManager(_searchParameterDefinitionManager);
-            var searchableSearchParameterDefinitionManager = new SearchableSearchParameterDefinitionManager(_searchParameterDefinitionManager, fhirRequestContextAccessor);
-
-            _filebasedSearchParameterStatusDataStore = new FilebasedSearchParameterStatusDataStore(_searchParameterDefinitionManager, ModelInfoProvider.Instance);
-
-            var searchParameterDefinitionManager = new SearchParameterDefinitionManager(ModelInfoProvider.Instance);
-            await searchParameterDefinitionManager.StartAsync(CancellationToken.None);
-=======
->>>>>>> 803b2ee7
 
             _searchParameterDefinitionManager = new SearchParameterDefinitionManager(ModelInfoProvider.Instance);
             await _searchParameterDefinitionManager.StartAsync(CancellationToken.None);
@@ -158,11 +143,7 @@
                 _cosmosDataStoreConfiguration,
                 cosmosDocumentQueryFactory);
 
-<<<<<<< HEAD
-            var options = Options.Create(new CoreFeatureConfiguration());
-=======
             IOptions<CoreFeatureConfiguration> options = Options.Create(new CoreFeatureConfiguration());
->>>>>>> 803b2ee7
 
             _fhirDataStore = new CosmosFhirDataStore(
                 documentClient,
