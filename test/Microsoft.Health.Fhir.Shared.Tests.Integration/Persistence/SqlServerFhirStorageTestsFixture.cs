﻿// -------------------------------------------------------------------------------------------------
// Copyright (c) Microsoft Corporation. All rights reserved.
// Licensed under the MIT License (MIT). See LICENSE in the repo root for license information.
// -------------------------------------------------------------------------------------------------

using System;
using System.Collections.Generic;
using System.Numerics;
using System.Threading;
using MediatR;
using Microsoft.Data.SqlClient;
using Microsoft.Extensions.DependencyInjection;
using Microsoft.Extensions.Logging.Abstractions;
using Microsoft.Extensions.Options;
using Microsoft.Health.Abstractions.Features.Transactions;
using Microsoft.Health.Fhir.Core.Configs;
using Microsoft.Health.Fhir.Core.Features.Context;
using Microsoft.Health.Fhir.Core.Features.Definition;
using Microsoft.Health.Fhir.Core.Features.Operations;
using Microsoft.Health.Fhir.Core.Features.Persistence;
using Microsoft.Health.Fhir.Core.Features.Search;
using Microsoft.Health.Fhir.Core.Features.Search.Expressions.Parsers;
using Microsoft.Health.Fhir.Core.Features.Search.Registry;
using Microsoft.Health.Fhir.Core.Features.Search.SearchValues;
using Microsoft.Health.Fhir.Core.Models;
using Microsoft.Health.Fhir.Core.UnitTests.Extensions;
using Microsoft.Health.Fhir.SqlServer.Features.Schema;
using Microsoft.Health.Fhir.SqlServer.Features.Schema.Model;
using Microsoft.Health.Fhir.SqlServer.Features.Search;
using Microsoft.Health.Fhir.SqlServer.Features.Search.Expressions.Visitors;
using Microsoft.Health.Fhir.SqlServer.Features.Storage;
using Microsoft.Health.Fhir.SqlServer.Features.Storage.Registry;
using Microsoft.Health.SqlServer;
using Microsoft.Health.SqlServer.Configs;
using Microsoft.Health.SqlServer.Features.Client;
using Microsoft.Health.SqlServer.Features.Schema;
using Microsoft.Health.SqlServer.Features.Storage;
using NSubstitute;
using Xunit;
using Task = System.Threading.Tasks.Task;

namespace Microsoft.Health.Fhir.Tests.Integration.Persistence
{
    public class SqlServerFhirStorageTestsFixture : IServiceProvider, IAsyncLifetime
    {
        private const string LocalConnectionString = "server=(local);Integrated Security=true";
        private const string MasterDatabaseName = "master";

        private readonly int _maximumSupportedSchemaVersion;
        private readonly string _databaseName;
        private readonly IFhirOperationDataStore _fhirOperationDataStore;
        private readonly SqlServerFhirStorageTestHelper _testHelper;
        private readonly SchemaInitializer _schemaInitializer;
        private readonly FilebasedSearchParameterStatusDataStore _filebasedSearchParameterStatusDataStore;
        private readonly ISearchService _searchService;
        private readonly SearchParameterDefinitionManager _searchParameterDefinitionManager;
        private readonly SupportedSearchParameterDefinitionManager _supportedSearchParameterDefinitionManager;

        public SqlServerFhirStorageTestsFixture()
            : this(SchemaVersionConstants.Max, $"FHIRINTEGRATIONTEST_{DateTimeOffset.UtcNow.ToUnixTimeSeconds()}_{BigInteger.Abs(new BigInteger(Guid.NewGuid().ToByteArray()))}")
        {
        }

        internal SqlServerFhirStorageTestsFixture(int maximumSupportedSchemaVersion, string databaseName)
        {
            var initialConnectionString = Environment.GetEnvironmentVariable("SqlServer:ConnectionString") ?? LocalConnectionString;

            _maximumSupportedSchemaVersion = maximumSupportedSchemaVersion;
            _databaseName = databaseName;
            TestConnectionString = new SqlConnectionStringBuilder(initialConnectionString) { InitialCatalog = _databaseName }.ToString();

            var schemaOptions = new SqlServerSchemaOptions { AutomaticUpdatesEnabled = true };
            var config = new SqlServerDataStoreConfiguration { ConnectionString = TestConnectionString, Initialize = true, SchemaOptions = schemaOptions };

            var schemaInformation = new SchemaInformation(SchemaVersionConstants.Min, maximumSupportedSchemaVersion);
            var scriptProvider = new ScriptProvider<SchemaVersion>();
            var baseScriptProvider = new BaseScriptProvider();
            var mediator = Substitute.For<IMediator>();

            var sqlConnectionFactory = new DefaultSqlConnectionFactory(config);
            var schemaUpgradeRunner = new SchemaUpgradeRunner(scriptProvider, baseScriptProvider, mediator, NullLogger<SchemaUpgradeRunner>.Instance, sqlConnectionFactory);
            _schemaInitializer = new SchemaInitializer(config, schemaUpgradeRunner, schemaInformation, sqlConnectionFactory, NullLogger<SchemaInitializer>.Instance);

            _searchParameterDefinitionManager = new SearchParameterDefinitionManager(ModelInfoProvider.Instance);

            _filebasedSearchParameterStatusDataStore = new FilebasedSearchParameterStatusDataStore(_searchParameterDefinitionManager, ModelInfoProvider.Instance);

            var securityConfiguration = new SecurityConfiguration { PrincipalClaims = { "oid" } };

            var sqlServerFhirModel = new SqlServerFhirModel(
                config,
                schemaInformation,
                _searchParameterDefinitionManager,
                () => _filebasedSearchParameterStatusDataStore,
                Options.Create(securityConfiguration),
                NullLogger<SqlServerFhirModel>.Instance);

            var serviceCollection = new ServiceCollection();
            serviceCollection.AddSqlServerTableRowParameterGenerators();
            serviceCollection.AddSingleton(sqlServerFhirModel);

            ServiceProvider serviceProvider = serviceCollection.BuildServiceProvider();

            var upsertResourceTvpGeneratorV6 = serviceProvider.GetRequiredService<V6.UpsertResourceTvpGenerator<ResourceMetadata>>();
            var upsertResourceTvpGeneratorVLatest = serviceProvider.GetRequiredService<VLatest.UpsertResourceTvpGenerator<ResourceMetadata>>();
            var upsertSearchParamsTvpGenerator = serviceProvider.GetRequiredService<VLatest.UpsertSearchParamsTvpGenerator<List<ResourceSearchParameterStatus>>>();

            _supportedSearchParameterDefinitionManager = new SupportedSearchParameterDefinitionManager(_searchParameterDefinitionManager);
            var searchParameterToSearchValueTypeMap = new SearchParameterToSearchValueTypeMap();

            SqlTransactionHandler = new SqlTransactionHandler();
            SqlConnectionWrapperFactory = new SqlConnectionWrapperFactory(SqlTransactionHandler, new SqlCommandWrapperFactory(), sqlConnectionFactory);

            SqlServerSearchParameterStatusDataStore = new SqlServerSearchParameterStatusDataStore(
                () => SqlConnectionWrapperFactory.CreateMockScope(),
                upsertSearchParamsTvpGenerator,
                () => _filebasedSearchParameterStatusDataStore,
                schemaInformation);

<<<<<<< HEAD
            IOptions<CoreFeatureConfiguration> options = Options.Create(new CoreFeatureConfiguration());

            _fhirDataStore = new SqlServerFhirDataStore(config, sqlServerFhirModel, searchParameterToSearchValueTypeMap, upsertResourceTvpGenerator, options, SqlConnectionWrapperFactory, NullLogger<SqlServerFhirDataStore>.Instance, schemaInformation);
=======
            FhirDataStore = new SqlServerFhirDataStore(config, sqlServerFhirModel, searchParameterToSearchValueTypeMap, upsertResourceTvpGeneratorV6, upsertResourceTvpGeneratorVLatest, Options.Create(new CoreFeatureConfiguration()), SqlConnectionWrapperFactory, NullLogger<SqlServerFhirDataStore>.Instance, schemaInformation);
>>>>>>> 889ad351

            _fhirOperationDataStore = new SqlServerFhirOperationDataStore(SqlConnectionWrapperFactory, NullLogger<SqlServerFhirOperationDataStore>.Instance);

            var fhirRequestContextAccessor = Substitute.For<IFhirRequestContextAccessor>();
            fhirRequestContextAccessor.FhirRequestContext.CorrelationId.Returns(Guid.NewGuid().ToString());

            var searchableSearchParameterDefinitionManager = new SearchableSearchParameterDefinitionManager(_searchParameterDefinitionManager, fhirRequestContextAccessor);
            var searchParameterExpressionParser = new SearchParameterExpressionParser(new ReferenceSearchValueParser(fhirRequestContextAccessor));
            var expressionParser = new ExpressionParser(() => searchableSearchParameterDefinitionManager, searchParameterExpressionParser);

            _searchParameterDefinitionManager.StartAsync(CancellationToken.None);

            var searchOptionsFactory = new SearchOptionsFactory(
                expressionParser,
                () => searchableSearchParameterDefinitionManager,
                options,
                fhirRequestContextAccessor,
                Substitute.For<ISortingValidator>(),
                NullLogger<SearchOptionsFactory>.Instance);

            var normalizedSearchParameterQueryGeneratorFactory = new NormalizedSearchParameterQueryGeneratorFactory(searchParameterToSearchValueTypeMap);
            var sqlRootExpressionRewriter = new SqlRootExpressionRewriter(normalizedSearchParameterQueryGeneratorFactory);
            var chainFlatteningRewriter = new ChainFlatteningRewriter(normalizedSearchParameterQueryGeneratorFactory);
            var sortRewriter = new SortRewriter(normalizedSearchParameterQueryGeneratorFactory);

            _searchService = new SqlServerSearchService(
                searchOptionsFactory,
                _fhirDataStore,
                sqlServerFhirModel,
                sqlRootExpressionRewriter,
                chainFlatteningRewriter,
                sortRewriter,
                SqlConnectionWrapperFactory,
                schemaInformation,
                new SqlServerSortingValidator(),
                fhirRequestContextAccessor,
                NullLogger<SqlServerSearchService>.Instance);

            _testHelper = new SqlServerFhirStorageTestHelper(initialConnectionString, MasterDatabaseName, sqlServerFhirModel, sqlConnectionFactory);
        }

        public string TestConnectionString { get; }

        internal SqlTransactionHandler SqlTransactionHandler { get; }

        internal SqlConnectionWrapperFactory SqlConnectionWrapperFactory { get; }

        public IFhirDataStore FhirDataStore { get; }

        internal SqlServerSearchParameterStatusDataStore SqlServerSearchParameterStatusDataStore { get; }

        public async Task InitializeAsync()
        {
            await _testHelper.CreateAndInitializeDatabase(_databaseName, _maximumSupportedSchemaVersion, forceIncrementalSchemaUpgrade: false, _schemaInitializer, CancellationToken.None);
        }

        public async Task DisposeAsync()
        {
            await _testHelper.DeleteDatabase(_databaseName, CancellationToken.None);
        }

        object IServiceProvider.GetService(Type serviceType)
        {
            if (serviceType == typeof(IFhirDataStore))
            {
                return FhirDataStore;
            }

            if (serviceType == typeof(IFhirOperationDataStore))
            {
                return _fhirOperationDataStore;
            }

            if (serviceType == typeof(IFhirStorageTestHelper))
            {
                return _testHelper;
            }

            if (serviceType.IsInstanceOfType(this))
            {
                return this;
            }

            if (serviceType == typeof(ITransactionHandler))
            {
                return SqlTransactionHandler;
            }

            if (serviceType == typeof(ISearchParameterStatusDataStore))
            {
                return SqlServerSearchParameterStatusDataStore;
            }

            if (serviceType == typeof(FilebasedSearchParameterStatusDataStore))
            {
                return _filebasedSearchParameterStatusDataStore;
            }

            if (serviceType == typeof(ISearchService))
            {
                return _searchService;
            }

            if (serviceType == typeof(SearchParameterDefinitionManager))
            {
                return _searchParameterDefinitionManager;
            }

            if (serviceType == typeof(SupportedSearchParameterDefinitionManager))
            {
                return _supportedSearchParameterDefinitionManager;
            }

            return null;
        }
    }
}<|MERGE_RESOLUTION|>--- conflicted
+++ resolved
@@ -48,6 +48,7 @@
 
         private readonly int _maximumSupportedSchemaVersion;
         private readonly string _databaseName;
+        private readonly IFhirDataStore _fhirDataStore;
         private readonly IFhirOperationDataStore _fhirOperationDataStore;
         private readonly SqlServerFhirStorageTestHelper _testHelper;
         private readonly SchemaInitializer _schemaInitializer;
@@ -117,13 +118,9 @@
                 () => _filebasedSearchParameterStatusDataStore,
                 schemaInformation);
 
-<<<<<<< HEAD
             IOptions<CoreFeatureConfiguration> options = Options.Create(new CoreFeatureConfiguration());
 
-            _fhirDataStore = new SqlServerFhirDataStore(config, sqlServerFhirModel, searchParameterToSearchValueTypeMap, upsertResourceTvpGenerator, options, SqlConnectionWrapperFactory, NullLogger<SqlServerFhirDataStore>.Instance, schemaInformation);
-=======
-            FhirDataStore = new SqlServerFhirDataStore(config, sqlServerFhirModel, searchParameterToSearchValueTypeMap, upsertResourceTvpGeneratorV6, upsertResourceTvpGeneratorVLatest, Options.Create(new CoreFeatureConfiguration()), SqlConnectionWrapperFactory, NullLogger<SqlServerFhirDataStore>.Instance, schemaInformation);
->>>>>>> 889ad351
+            _fhirDataStore = new SqlServerFhirDataStore(config, sqlServerFhirModel, searchParameterToSearchValueTypeMap, upsertResourceTvpGeneratorV6, upsertResourceTvpGeneratorVLatest, options, SqlConnectionWrapperFactory, NullLogger<SqlServerFhirDataStore>.Instance, schemaInformation);
 
             _fhirOperationDataStore = new SqlServerFhirOperationDataStore(SqlConnectionWrapperFactory, NullLogger<SqlServerFhirOperationDataStore>.Instance);
 
@@ -144,10 +141,10 @@
                 Substitute.For<ISortingValidator>(),
                 NullLogger<SearchOptionsFactory>.Instance);
 
-            var normalizedSearchParameterQueryGeneratorFactory = new NormalizedSearchParameterQueryGeneratorFactory(searchParameterToSearchValueTypeMap);
-            var sqlRootExpressionRewriter = new SqlRootExpressionRewriter(normalizedSearchParameterQueryGeneratorFactory);
-            var chainFlatteningRewriter = new ChainFlatteningRewriter(normalizedSearchParameterQueryGeneratorFactory);
-            var sortRewriter = new SortRewriter(normalizedSearchParameterQueryGeneratorFactory);
+            var searchParamTableExpressionQueryGeneratorFactory = new SearchParamTableExpressionQueryGeneratorFactory(searchParameterToSearchValueTypeMap);
+            var sqlRootExpressionRewriter = new SqlRootExpressionRewriter(searchParamTableExpressionQueryGeneratorFactory);
+            var chainFlatteningRewriter = new ChainFlatteningRewriter(searchParamTableExpressionQueryGeneratorFactory);
+            var sortRewriter = new SortRewriter(searchParamTableExpressionQueryGeneratorFactory);
 
             _searchService = new SqlServerSearchService(
                 searchOptionsFactory,
@@ -171,8 +168,6 @@
 
         internal SqlConnectionWrapperFactory SqlConnectionWrapperFactory { get; }
 
-        public IFhirDataStore FhirDataStore { get; }
-
         internal SqlServerSearchParameterStatusDataStore SqlServerSearchParameterStatusDataStore { get; }
 
         public async Task InitializeAsync()
@@ -189,7 +184,7 @@
         {
             if (serviceType == typeof(IFhirDataStore))
             {
-                return FhirDataStore;
+                return _fhirDataStore;
             }
 
             if (serviceType == typeof(IFhirOperationDataStore))
