﻿// -------------------------------------------------------------------------------------------------
// Copyright (c) Microsoft Corporation. All rights reserved.
// Licensed under the MIT License (MIT). See LICENSE in the repo root for license information.
// -------------------------------------------------------------------------------------------------

using System;
using System.Collections.Generic;
using System.Globalization;
using System.Linq;
using EnsureThat;
using Microsoft.Health.Fhir.Core.Features;
using Microsoft.Health.Fhir.Core.Features.Search;
using Microsoft.Health.Fhir.Core.Features.Search.Expressions;
using Microsoft.Health.Fhir.SqlServer.Features.Schema;
using Microsoft.Health.Fhir.SqlServer.Features.Schema.Model;
using Microsoft.Health.Fhir.SqlServer.Features.Storage;
using Microsoft.Health.SqlServer;
using Microsoft.Health.SqlServer.Features.Schema;
using Microsoft.Health.SqlServer.Features.Storage;

namespace Microsoft.Health.Fhir.SqlServer.Features.Search.Expressions.Visitors.QueryGenerators
{
    internal class SqlQueryGenerator : DefaultSqlExpressionVisitor<SearchOptions, object>
    {
        private string _cteMainSelect; // This is represents the CTE that is the main selector for use with includes
        private List<string> _includeCteIds;
        private Dictionary<string, List<string>> _includeLimitCtesByResourceType; // ctes of each include value, by their resource type

        // Include:iterate may be applied on results from multiple ctes
        private List<string> _includeFromCteIds;

        private int _curFromCteIndex = -1;
        private readonly bool _isHistorySearch;
        private int _tableExpressionCounter = -1;
        private SqlRootExpression _rootExpression;
        private readonly SchemaInformation _schemaInfo;
        private bool _sortVisited = false;
        private HashSet<int> _cteToLimit = new HashSet<int>();

        public SqlQueryGenerator(IndentedStringBuilder sb, SqlQueryParameterManager parameters, SqlServerFhirModel model, bool isHistorySearch, SchemaInformation schemaInfo)
        {
            EnsureArg.IsNotNull(sb, nameof(sb));
            EnsureArg.IsNotNull(parameters, nameof(parameters));
            EnsureArg.IsNotNull(model, nameof(model));
            EnsureArg.IsNotNull(schemaInfo, nameof(schemaInfo));

            StringBuilder = sb;
            Parameters = parameters;
            Model = model;
            _isHistorySearch = isHistorySearch;
            _schemaInfo = schemaInfo;
        }

        public IndentedStringBuilder StringBuilder { get; }

        public SqlQueryParameterManager Parameters { get; }

        public SqlServerFhirModel Model { get; }

        public override object VisitSqlRoot(SqlRootExpression expression, SearchOptions context)
        {
            if (!(context is SearchOptions searchOptions))
            {
                throw new ArgumentException($"Argument should be of type {nameof(SearchOptions)}", nameof(context));
            }

            _rootExpression = expression;

            if (expression.SearchParamTableExpressions.Count > 0)
            {
                if (expression.ResourceTableExpressions.Count > 0)
                {
                    throw new InvalidOperationException("Expected no predicates on the Resource table because of the presence of TableExpressions");
                }

                StringBuilder.Append("WITH ");

                StringBuilder.AppendDelimited($",{Environment.NewLine}", expression.SearchParamTableExpressions, (sb, tableExpression) =>
                {
                    sb.Append(TableExpressionName(++_tableExpressionCounter)).AppendLine(" AS").AppendLine("(");

                    using (sb.Indent())
                    {
                        tableExpression.AcceptVisitor(this, context);
                    }

                    sb.Append(")");
                });

                StringBuilder.AppendLine();
            }

            string resourceTableAlias = "r";
            bool selectingFromResourceTable;
            var (searchParamInfo, sortOrder) = searchOptions.Sort.Count == 0 ? default : searchOptions.Sort[0];

            if (searchOptions.CountOnly)
            {
                if (expression.SearchParamTableExpressions.Count > 0)
                {
                    // The last CTE has all the surrogate IDs that match the results.
                    // We just need to count those and don't need to join with the Resource table
                    selectingFromResourceTable = false;
                    StringBuilder.AppendLine("SELECT COUNT(DISTINCT Sid1)");
                }
                else
                {
                    // We will be counting over the Resource table.
                    selectingFromResourceTable = true;
                    StringBuilder.AppendLine("SELECT COUNT(*)");
                }
            }
            else
            {
                selectingFromResourceTable = true;

                // DISTINCT is used since different ctes may return the same resources due to _include and _include:iterate search parameters
                StringBuilder.Append("SELECT DISTINCT ");

                if (expression.SearchParamTableExpressions.Count == 0)
                {
                    StringBuilder.Append("TOP (").Append(Parameters.AddParameter(context.MaxItemCount + 1)).Append(") ");
                }

                StringBuilder.Append(VLatest.Resource.ResourceTypeId, resourceTableAlias).Append(", ")
                    .Append(VLatest.Resource.ResourceId, resourceTableAlias).Append(", ")
                    .Append(VLatest.Resource.Version, resourceTableAlias).Append(", ")
                    .Append(VLatest.Resource.IsDeleted, resourceTableAlias).Append(", ")
                    .Append(VLatest.Resource.ResourceSurrogateId, resourceTableAlias).Append(", ")
                    .Append(VLatest.Resource.RequestMethod, resourceTableAlias).Append(", ");

                // If there's a table expression, use the previously selected bit, otherwise everything in the select is considered a match
                StringBuilder.Append(expression.SearchParamTableExpressions.Count > 0 ? "CAST(IsMatch AS bit) AS IsMatch, " : "CAST(1 AS bit) AS IsMatch, ");
                StringBuilder.Append(expression.SearchParamTableExpressions.Count > 0 ? "CAST(IsPartial AS bit) AS IsPartial, " : "CAST(0 AS bit) AS IsPartial, ");

                StringBuilder.Append(VLatest.Resource.IsRawResourceMetaSet, resourceTableAlias).Append(", ");

                if (_schemaInfo.Current >= SchemaVersionConstants.SearchParameterHashSchemaVersion)
                {
                    StringBuilder.Append(VLatest.Resource.SearchParamHash, resourceTableAlias).Append(", ");
                }

                StringBuilder.Append(VLatest.Resource.RawResource, resourceTableAlias);
<<<<<<< HEAD

                if (searchParamInfo != null && searchParamInfo.Name != KnownQueryParameterNames.LastUpdated)
=======
                if (searchParamInfo != null && searchParamInfo.Code != KnownQueryParameterNames.LastUpdated)
>>>>>>> 95fe2556
                {
                    StringBuilder.Append(", ").Append(TableExpressionName(_tableExpressionCounter)).Append(".SortValue");
                }

                StringBuilder.AppendLine();
            }

            if (selectingFromResourceTable)
            {
                StringBuilder.Append("FROM ").Append(VLatest.Resource).Append(" ").Append(resourceTableAlias);

                if (expression.SearchParamTableExpressions.Count == 0 &&
                    !_isHistorySearch &&
                    expression.ResourceTableExpressions.Any(e => e.AcceptVisitor(ExpressionContainsParameterVisitor.Instance, SearchParameterNames.ResourceType)) &&
                    !expression.ResourceTableExpressions.Any(e => e.AcceptVisitor(ExpressionContainsParameterVisitor.Instance, SearchParameterNames.Id)))
                {
                    // If this is a simple search over a resource type (like GET /Observation)
                    // make sure the optimizer does not decide to do a scan on the clustered index, since we have an index specifically for this common case
                    StringBuilder.Append(" WITH(INDEX(").Append(VLatest.Resource.IX_Resource_ResourceTypeId_ResourceSurrgateId).AppendLine("))");
                }
                else
                {
                    StringBuilder.AppendLine();
                }

                if (expression.SearchParamTableExpressions.Count > 0)
                {
                    StringBuilder.AppendLine().Append("INNER JOIN ").AppendLine(TableExpressionName(_tableExpressionCounter));
                    StringBuilder.Append("ON ").Append(VLatest.Resource.ResourceSurrogateId, resourceTableAlias).Append(" = ").Append(TableExpressionName(_tableExpressionCounter)).AppendLine(".Sid1");
                }

                using (var delimitedClause = StringBuilder.BeginDelimitedWhereClause())
                {
                    foreach (var denormalizedPredicate in expression.ResourceTableExpressions)
                    {
                        delimitedClause.BeginDelimitedElement();
                        denormalizedPredicate.AcceptVisitor(ResourceTableSearchParameterQueryGenerator.Instance, GetContext());
                    }

                    if (expression.SearchParamTableExpressions.Count == 0)
                    {
                        AppendHistoryClause(delimitedClause);
                        AppendDeletedClause(delimitedClause);
                    }
                }

                if (!searchOptions.CountOnly)
                {
                    StringBuilder.Append("ORDER BY ");
                    if (searchParamInfo == null || searchParamInfo.Code == KnownQueryParameterNames.LastUpdated)
                    {
                        StringBuilder
                            .Append(VLatest.Resource.ResourceSurrogateId, resourceTableAlias).Append(" ")
                            .AppendLine(sortOrder == SortOrder.Ascending ? "ASC" : "DESC");
                    }
                    else
                    {
                        StringBuilder
                            .Append($"{TableExpressionName(_tableExpressionCounter)}.SortValue ")
                            .Append(sortOrder == SortOrder.Ascending ? "ASC" : "DESC").Append(", ")
                            .Append(VLatest.Resource.ResourceSurrogateId, resourceTableAlias).AppendLine(" ASC ");
                    }
                }
            }
            else
            {
                // this is selecting only from the last CTE (for a count)
                StringBuilder.Append("FROM ").AppendLine(TableExpressionName(_tableExpressionCounter));
            }

            StringBuilder.Append("OPTION(RECOMPILE)");

            return null;
        }

        private static string TableExpressionName(int id) => "cte" + id;

        private bool IsInSortMode(SearchOptions context) => context.Sort != null && context.Sort.Count > 0 && _sortVisited;

        public override object VisitTable(SearchParamTableExpression searchParamTableExpression, SearchOptions context)
        {
            const string referenceSourceTableAlias = "refSource";
            const string referenceTargetResourceTableAlias = "refTarget";

            switch (searchParamTableExpression.Kind)
            {
                case SearchParamTableExpressionKind.Normal:

                    if (searchParamTableExpression.ChainLevel == 0)
                    {
                        int predecessorIndex = FindRestrictingPredecessorTableExpressionIndex();

                        // if this is not sort mode or if it is the first cte
                        if (!IsInSortMode(context) || predecessorIndex < 0)
                        {
                            StringBuilder.Append("SELECT ").Append(VLatest.Resource.ResourceSurrogateId, null).AppendLine(" AS Sid1")
                                .Append("FROM ").AppendLine(searchParamTableExpression.QueryGenerator.Table);
                        }
                        else
                        {
                            // we are in sort mode and we need to join with previous cte to propagate the SortValue
                            var cte = TableExpressionName(predecessorIndex);
                            StringBuilder.Append("SELECT ").Append(VLatest.Resource.ResourceSurrogateId, null).Append(" AS Sid1, ")
                                .Append(cte).AppendLine(".SortValue")
                                .Append("FROM ").AppendLine(searchParamTableExpression.QueryGenerator.Table)
                                .Append("INNER JOIN ").AppendLine(cte);

                            using (var delimited = StringBuilder.BeginDelimitedOnClause())
                            {
                                delimited.BeginDelimitedElement().Append(VLatest.Resource.ResourceSurrogateId, null).Append(" = ").Append(cte).Append(".Sid1");
                            }
                        }
                    }
                    else
                    {
                        StringBuilder.Append("SELECT Sid1, ").Append(VLatest.Resource.ResourceSurrogateId, null).AppendLine(" AS Sid2")
                            .Append("FROM ").AppendLine(searchParamTableExpression.QueryGenerator.Table)
                            .Append("INNER JOIN ").AppendLine(TableExpressionName(FindRestrictingPredecessorTableExpressionIndex()));

                        using (var delimited = StringBuilder.BeginDelimitedOnClause())
                        {
                            delimited.BeginDelimitedElement().Append(VLatest.Resource.ResourceSurrogateId, null).Append(" = ").Append("Sid2");
                        }
                    }

                    using (var delimited = StringBuilder.BeginDelimitedWhereClause())
                    {
                        AppendHistoryClause(delimited);

                        if (searchParamTableExpression.ChainLevel == 0 && !IsInSortMode(context))
                        {
                            // if chainLevel > 0 or if in sort mode, the intersection is already handled in the JOIN
                            AppendIntersectionWithPredecessor(delimited, searchParamTableExpression);
                        }

                        if (searchParamTableExpression.Predicate != null)
                        {
                            delimited.BeginDelimitedElement();
                            searchParamTableExpression.Predicate.AcceptVisitor(searchParamTableExpression.QueryGenerator, GetContext());
                        }
                    }

                    break;

                case SearchParamTableExpressionKind.Concatenation:
                    StringBuilder.Append("SELECT * FROM ").AppendLine(TableExpressionName(_tableExpressionCounter - 1));
                    StringBuilder.AppendLine("UNION ALL");

                    goto case SearchParamTableExpressionKind.Normal;

                case SearchParamTableExpressionKind.All:
                    StringBuilder.Append("SELECT ").Append(VLatest.Resource.ResourceSurrogateId, null).AppendLine(" AS Sid1")
                        .Append("FROM ").AppendLine(VLatest.Resource);

                    using (var delimited = StringBuilder.BeginDelimitedWhereClause())
                    {
                        AppendHistoryClause(delimited);
                        AppendDeletedClause(delimited);
                        if (searchParamTableExpression.Predicate != null)
                        {
                            delimited.BeginDelimitedElement();
                            searchParamTableExpression.Predicate?.AcceptVisitor(ResourceTableSearchParameterQueryGenerator.Instance, GetContext());
                        }
                    }

                    break;

                case SearchParamTableExpressionKind.NotExists:
                    StringBuilder.Append("SELECT Sid1");
                    StringBuilder.AppendLine(context.Sort?.Count > 0 ? ", SortValue" : string.Empty);
                    StringBuilder.Append("FROM ").AppendLine(TableExpressionName(_tableExpressionCounter - 1));
                    StringBuilder.AppendLine("WHERE Sid1 NOT IN").AppendLine("(");

                    using (StringBuilder.Indent())
                    {
                        StringBuilder.Append("SELECT ").AppendLine(VLatest.Resource.ResourceSurrogateId, null)
                            .Append("FROM ").AppendLine(searchParamTableExpression.QueryGenerator.Table);
                        using (var delimited = StringBuilder.BeginDelimitedWhereClause())
                        {
                            AppendHistoryClause(delimited);

                            delimited.BeginDelimitedElement();
                            searchParamTableExpression.Predicate.AcceptVisitor(searchParamTableExpression.QueryGenerator, GetContext());
                        }
                    }

                    StringBuilder.AppendLine(")");
                    break;

                case SearchParamTableExpressionKind.Top:
                    var (paramInfo, sortOrder) = context.Sort.Count == 0 ? default : context.Sort[0];
                    var tableExpressionName = TableExpressionName(_tableExpressionCounter - 1);
                    var sortExpression = (paramInfo == null || paramInfo.Code == KnownQueryParameterNames.LastUpdated) ? null : $"{tableExpressionName}.SortValue";

                    // Everything in the top expression is considered a match
                    StringBuilder.Append("SELECT DISTINCT TOP (").Append(Parameters.AddParameter(context.MaxItemCount + 1)).Append(") Sid1, 1 AS IsMatch, 0 AS IsPartial ")
                        .AppendLine(sortExpression == null ? string.Empty : $", {sortExpression}")
                        .Append("FROM ").AppendLine(tableExpressionName)
                        .AppendLine($"ORDER BY {(sortExpression == null ? string.Empty : $"{sortExpression} {(sortOrder == SortOrder.Ascending ? "ASC" : "DESC")}, ")} Sid1 {((sortExpression != null || sortOrder == SortOrder.Ascending) ? "ASC" : "DESC")}");

                    // For any includes, the source of the resource surrogate ids to join on is saved
                    _cteMainSelect = TableExpressionName(_tableExpressionCounter);

                    break;

                case SearchParamTableExpressionKind.Chain:
                    var chainedExpression = (SqlChainLinkExpression)searchParamTableExpression.Predicate;

                    StringBuilder.Append("SELECT ");
                    if (searchParamTableExpression.ChainLevel == 1)
                    {
                        StringBuilder.Append(VLatest.ReferenceSearchParam.ResourceSurrogateId, referenceSourceTableAlias).Append(" AS ").Append(chainedExpression.Reversed ? "Sid2" : "Sid1").Append(", ");
                    }
                    else
                    {
                        StringBuilder.Append("Sid1, ");
                    }

                    StringBuilder.Append(VLatest.Resource.ResourceSurrogateId, chainedExpression.Reversed && searchParamTableExpression.ChainLevel > 1 ? referenceSourceTableAlias : referenceTargetResourceTableAlias).Append(" AS ").AppendLine(chainedExpression.Reversed && searchParamTableExpression.ChainLevel == 1 ? "Sid1 " : "Sid2 ")
                        .Append("FROM ").Append(VLatest.ReferenceSearchParam).Append(' ').AppendLine(referenceSourceTableAlias)
                        .Append("INNER JOIN ").Append(VLatest.Resource).Append(' ').AppendLine(referenceTargetResourceTableAlias);

                    using (var delimited = StringBuilder.BeginDelimitedOnClause())
                    {
                        delimited.BeginDelimitedElement().Append(VLatest.ReferenceSearchParam.ReferenceResourceTypeId, referenceSourceTableAlias)
                            .Append(" = ").Append(VLatest.Resource.ResourceTypeId, referenceTargetResourceTableAlias);

                        delimited.BeginDelimitedElement().Append(VLatest.ReferenceSearchParam.ReferenceResourceId, referenceSourceTableAlias)
                            .Append(" = ").Append(VLatest.Resource.ResourceId, referenceTargetResourceTableAlias);
                    }

                    // For reverse chaining, if there is a parameter on the _id search parameter, we need another join to get the resource ID of the reference source (all we have is the surrogate ID at this point)

                    bool expressionOnTargetHandledBySecondJoin = chainedExpression.ExpressionOnTarget != null && chainedExpression.Reversed && chainedExpression.ExpressionOnTarget.AcceptVisitor(ExpressionContainsParameterVisitor.Instance, SearchParameterNames.Id);

                    if (expressionOnTargetHandledBySecondJoin)
                    {
                        const string referenceSourceResourceTableAlias = "refSourceResource";

                        StringBuilder.Append("INNER JOIN ").Append(VLatest.Resource).Append(' ').AppendLine(referenceSourceResourceTableAlias);

                        using (var delimited = StringBuilder.BeginDelimitedOnClause())
                        {
                            delimited.BeginDelimitedElement().Append(VLatest.ReferenceSearchParam.ResourceSurrogateId, referenceSourceTableAlias)
                                .Append(" = ").Append(VLatest.Resource.ResourceSurrogateId, referenceSourceResourceTableAlias);

                            delimited.BeginDelimitedElement();
                            chainedExpression.ExpressionOnTarget.AcceptVisitor(ResourceTableSearchParameterQueryGenerator.Instance, GetContext(referenceSourceResourceTableAlias));
                        }
                    }

                    if (searchParamTableExpression.ChainLevel > 1)
                    {
                        StringBuilder.Append("INNER JOIN ").AppendLine(TableExpressionName(FindRestrictingPredecessorTableExpressionIndex()));

                        using (var delimited = StringBuilder.BeginDelimitedOnClause())
                        {
                            delimited.BeginDelimitedElement().Append(VLatest.Resource.ResourceSurrogateId, chainedExpression.Reversed ? referenceTargetResourceTableAlias : referenceSourceTableAlias).Append(" = ").Append("Sid2");
                        }
                    }

                    using (var delimited = StringBuilder.BeginDelimitedWhereClause())
                    {
                        delimited.BeginDelimitedElement().Append(VLatest.ReferenceSearchParam.SearchParamId, referenceSourceTableAlias)
                            .Append(" = ").Append(Parameters.AddParameter(VLatest.ReferenceSearchParam.SearchParamId, Model.GetSearchParamId(chainedExpression.ReferenceSearchParameter.Url)));

                        AppendHistoryClause(delimited, referenceTargetResourceTableAlias);
                        AppendHistoryClause(delimited, referenceSourceTableAlias);

                        delimited.BeginDelimitedElement().Append(VLatest.ReferenceSearchParam.ResourceTypeId, referenceSourceTableAlias)
                            .Append(" IN (")
                            .Append(string.Join(", ", chainedExpression.ResourceTypes.Select(x => Parameters.AddParameter(VLatest.ReferenceSearchParam.ResourceTypeId, Model.GetResourceTypeId(x)))))
                            .Append(")");

                        delimited.BeginDelimitedElement().Append(VLatest.ReferenceSearchParam.ReferenceResourceTypeId, referenceSourceTableAlias)
                            .Append(" IN (")
                            .Append(string.Join(", ", chainedExpression.TargetResourceTypes.Select(x => Parameters.AddParameter(VLatest.ReferenceSearchParam.ReferenceResourceTypeId, Model.GetResourceTypeId(x)))))
                            .Append(")");

                        if (searchParamTableExpression.ChainLevel == 1)
                        {
                            // if > 1, the intersection is handled by the JOIN
                            AppendIntersectionWithPredecessor(delimited, searchParamTableExpression, chainedExpression.Reversed ? referenceTargetResourceTableAlias : referenceSourceTableAlias);
                        }

                        if (chainedExpression.ExpressionOnTarget != null && !expressionOnTargetHandledBySecondJoin)
                        {
                            delimited.BeginDelimitedElement();
                            chainedExpression.ExpressionOnTarget?.AcceptVisitor(ResourceTableSearchParameterQueryGenerator.Instance, GetContext(chainedExpression.Reversed ? referenceSourceTableAlias : referenceTargetResourceTableAlias));
                        }

                        if (chainedExpression.ExpressionOnSource != null)
                        {
                            delimited.BeginDelimitedElement();
                            chainedExpression.ExpressionOnSource.AcceptVisitor(ResourceTableSearchParameterQueryGenerator.Instance, GetContext(chainedExpression.Reversed ? referenceTargetResourceTableAlias : referenceSourceTableAlias));
                        }
                    }

                    break;
                case SearchParamTableExpressionKind.Include:
                    var includeExpression = (IncludeExpression)searchParamTableExpression.Predicate;

                    _includeCteIds = _includeCteIds ?? new List<string>();
                    _includeLimitCtesByResourceType = _includeLimitCtesByResourceType ?? new Dictionary<string, List<string>>();
                    _includeFromCteIds = _includeFromCteIds ?? new List<string>();

                    StringBuilder.Append("SELECT DISTINCT ");

                    if (includeExpression.Reversed)
                    {
                        // In case its revinclude, we limit the number of returned items as the resultset size is potentially
                        // unbounded. we ask for +1 so in the limit expression we know if to mark at truncated...
                        StringBuilder.Append("TOP (").Append(Parameters.AddParameter(context.IncludeCount + 1)).Append(") ");
                    }

                    var table = !includeExpression.Reversed ? referenceTargetResourceTableAlias : referenceSourceTableAlias;
                    StringBuilder.Append(VLatest.Resource.ResourceSurrogateId, table);
                    StringBuilder.AppendLine(" AS Sid1, 0 AS IsMatch ");

                    StringBuilder.Append("FROM ").Append(VLatest.ReferenceSearchParam).Append(' ').AppendLine(referenceSourceTableAlias)
                        .Append("INNER JOIN ").Append(VLatest.Resource).Append(' ').AppendLine(referenceTargetResourceTableAlias);

                    using (var delimited = StringBuilder.BeginDelimitedOnClause())
                    {
                        delimited.BeginDelimitedElement().Append(VLatest.ReferenceSearchParam.ReferenceResourceTypeId, referenceSourceTableAlias)
                            .Append(" = ").Append(VLatest.Resource.ResourceTypeId, referenceTargetResourceTableAlias);

                        delimited.BeginDelimitedElement().Append(VLatest.ReferenceSearchParam.ReferenceResourceId, referenceSourceTableAlias)
                            .Append(" = ").Append(VLatest.Resource.ResourceId, referenceTargetResourceTableAlias);
                    }

                    using (var delimited = StringBuilder.BeginDelimitedWhereClause())
                    {
                        if (!includeExpression.WildCard)
                        {
                            delimited.BeginDelimitedElement().Append(VLatest.ReferenceSearchParam.SearchParamId, referenceSourceTableAlias)
                                .Append(" = ").Append(Parameters.AddParameter(VLatest.ReferenceSearchParam.SearchParamId, Model.GetSearchParamId(includeExpression.ReferenceSearchParameter.Url)));

                            if (includeExpression.TargetResourceType != null)
                            {
                                delimited.BeginDelimitedElement().Append(VLatest.ReferenceSearchParam.ReferenceResourceTypeId, referenceSourceTableAlias)
                                    .Append(" = ").Append(Parameters.AddParameter(VLatest.ReferenceSearchParam.ReferenceResourceTypeId, Model.GetResourceTypeId(includeExpression.TargetResourceType)));
                            }
                        }

                        AppendHistoryClause(delimited, referenceTargetResourceTableAlias);
                        AppendHistoryClause(delimited, referenceSourceTableAlias);

                        table = !includeExpression.Reversed ? referenceSourceTableAlias : referenceTargetResourceTableAlias;

                        // For RevIncludeIterate we expect to have a TargetType specified if the target reference can be of multiple types
                        var resourceIds = includeExpression.ResourceTypes.Select(x => Model.GetResourceTypeId(x)).ToArray();
                        if (includeExpression.Reversed && includeExpression.Iterate)
                        {
                            if (includeExpression.TargetResourceType != null)
                            {
                                resourceIds = new[] { Model.GetResourceTypeId(includeExpression.TargetResourceType) };
                            }
                            else if (includeExpression.ReferenceSearchParameter?.TargetResourceTypes?.Count > 0)
                            {
                                resourceIds = new[] { Model.GetResourceTypeId(includeExpression.ReferenceSearchParameter.TargetResourceTypes.ToList().First()) };
                            }
                        }

                        delimited.BeginDelimitedElement().Append(VLatest.ReferenceSearchParam.ResourceTypeId, table)
                            .Append(" IN (")
                            .Append(string.Join(", ", resourceIds))
                            .Append(")");

                        // Get FROM ctes
                        string fromCte = _cteMainSelect;
                        if (includeExpression.Iterate)
                        {
                            // Include Iterate
                            if (!includeExpression.Reversed)
                            {
                                // _include:iterate may appear without a preceding _include, in case of circular reference
                                // On that case, the fromCte is _cteMainSelect
                                if (TryGetIncludeCtes(includeExpression.SourceResourceType, out _includeFromCteIds))
                                {
                                    fromCte = _includeFromCteIds[++_curFromCteIndex];
                                }
                            }

                            // RevInclude Iterate
                            else
                            {
                                if (includeExpression.TargetResourceType != null)
                                {
                                    if (TryGetIncludeCtes(includeExpression.TargetResourceType, out _includeFromCteIds))
                                    {
                                        fromCte = _includeFromCteIds[++_curFromCteIndex];
                                    }
                                }
                                else if (includeExpression.ReferenceSearchParameter?.TargetResourceTypes != null)
                                {
                                    // Assumes TargetResourceTypes is of length 1. Otherwise, a BadRequest would have been thrown earlier for _revinclude:iterate
                                    List<string> fromCtes;
                                    var targetType = includeExpression.ReferenceSearchParameter.TargetResourceTypes[0];

                                    if (TryGetIncludeCtes(targetType, out fromCtes))
                                    {
                                        _includeFromCteIds.AddRange(fromCtes);
                                    }

                                    _includeFromCteIds = _includeFromCteIds.Distinct().ToList();
                                    fromCte = _includeFromCteIds.Count > 0 ? _includeFromCteIds[++_curFromCteIndex] : fromCte;
                                }
                            }
                        }

                        if (includeExpression.Reversed)
                        {
                            delimited.BeginDelimitedElement().Append(VLatest.ReferenceSearchParam.ResourceTypeId, referenceSourceTableAlias)
                                .Append(" = ").Append(Parameters.AddParameter(VLatest.ReferenceSearchParam.ResourceTypeId, Model.GetResourceTypeId(includeExpression.SourceResourceType)));
                        }

                        // Limit the join to the main select CTE.
                        // The main select will have max+1 items in the result set to account for paging, so we only want to join using the max amount.
                        if (!includeExpression.Iterate)
                        {
                            delimited.BeginDelimitedElement().Append(VLatest.Resource.ResourceSurrogateId, table)
                                .Append(" IN (SELECT TOP(")
                                .Append(Parameters.AddParameter(context.MaxItemCount))
                                .Append(") Sid1 FROM ").Append(fromCte).Append(")");
                        }
                        else
                        {
                            delimited.BeginDelimitedElement().Append(VLatest.Resource.ResourceSurrogateId, table)
                                .Append(" IN (SELECT Sid1 FROM ").Append(fromCte).Append(")");
                        }
                    }

                    if (includeExpression.Reversed)
                    {
                        // mark that this cte is a reverse one, meaning we need to add another items limitation
                        // cte on top of it
                        _cteToLimit.Add(_tableExpressionCounter);
                    }

                    // Update target reference cte dictionary
                    var curLimitCte = TableExpressionName(_tableExpressionCounter + 1);

                    // Add current cte limit to the dictionary
                    if (includeExpression.Reversed)
                    {
                        AddIncludeLimitCte(includeExpression.SourceResourceType, curLimitCte);
                    }
                    else
                    {
                        // Not reversed and a specific target type is provided as the 3rd part of include value
                        if (includeExpression.TargetResourceType != null)
                        {
                            AddIncludeLimitCte(includeExpression.TargetResourceType, curLimitCte);
                        }
                        else if (includeExpression.ReferenceSearchParameter != null)
                        {
                            includeExpression.ReferenceSearchParameter.TargetResourceTypes?.ToList().ForEach(t => AddIncludeLimitCte(t, curLimitCte));
                        }
                    }

                    // Handle Multiple Results sets to include from
                    if (_includeFromCteIds?.Count > 1 && _curFromCteIndex >= 0 && _curFromCteIndex < _includeFromCteIds.Count - 1)
                    {
                        StringBuilder.Append($"),{Environment.NewLine}");

                        // If it's not the last result set, append a new IncludeLimit cte, since IncludeLimitCte was not created for the current cte
                        if (_curFromCteIndex < _includeFromCteIds?.Count - 1)
                        {
                            var cteToLimit = TableExpressionName(_tableExpressionCounter);
                            WriteIncludeLimitCte(cteToLimit, context);
                        }

                        // Generate CTE to include from the additional result sets
                        StringBuilder.Append(TableExpressionName(++_tableExpressionCounter)).AppendLine(" AS").AppendLine("(");
                        searchParamTableExpression.AcceptVisitor(this, context);
                    }
                    else
                    {
                        _curFromCteIndex = -1;

                        if (includeExpression.WildCard)
                        {
                            includeExpression.ReferencedTypes?.ToList().ForEach(t => AddIncludeLimitCte(t, curLimitCte));
                        }
                    }

                    break;
                case SearchParamTableExpressionKind.IncludeLimit:
                    StringBuilder.Append("SELECT DISTINCT ");

                    // TODO - https://github.com/microsoft/fhir-server/issues/1309 (limit for _include also)
                    var isRev = _cteToLimit.Contains(_tableExpressionCounter - 1);
                    if (isRev)
                    {
                        // the related cte is a reverse include, limit the number of returned items and count to
                        // see if we are over the threshold (to produce a warning to the client)
                        StringBuilder.Append("TOP (").Append(Parameters.AddParameter(context.IncludeCount)).Append(") ");
                    }

                    StringBuilder.Append("Sid1, IsMatch, ");

                    if (isRev)
                    {
                        StringBuilder.Append("CASE WHEN count(*) over() > ")
                            .Append(Parameters.AddParameter(context.IncludeCount))
                            .AppendLine(" THEN 1 ELSE 0 END AS IsPartial ");
                    }
                    else
                    {
                        // if forward, just mark as not partial
                        StringBuilder.AppendLine("0 AS IsPartial ");
                    }

                    StringBuilder.Append("FROM ").AppendLine(TableExpressionName(_tableExpressionCounter - 1));

                    // the 'original' include cte is not in the union, but this new layer is instead
                    _includeCteIds.Add(TableExpressionName(_tableExpressionCounter));
                    break;
                case SearchParamTableExpressionKind.IncludeUnionAll:
                    StringBuilder.Append("SELECT Sid1, IsMatch, IsPartial ");
                    var (supportedSortParam, _) = context.Sort.Count == 0 ? default : context.Sort[0];

                    // In union, any valid sort param is ok, except _lastUpdated, which gets a special treatment.
                    bool supportedSortParamExists = supportedSortParam != null && supportedSortParam.Code != KnownQueryParameterNames.LastUpdated;
                    if (supportedSortParamExists)
                    {
                        StringBuilder.AppendLine(", SortValue");
                    }
                    else
                    {
                        StringBuilder.AppendLine();
                    }

                    StringBuilder.Append("FROM ").AppendLine(_cteMainSelect);

                    foreach (var includeCte in _includeCteIds)
                    {
                        StringBuilder.AppendLine("UNION ALL");
                        StringBuilder.Append("SELECT Sid1, IsMatch, IsPartial");
                        if (supportedSortParamExists)
                        {
                            StringBuilder.AppendLine(", NULL as SortValue ");
                        }
                        else
                        {
                            StringBuilder.AppendLine();
                        }

                        StringBuilder.Append("FROM ").AppendLine(includeCte);
                    }

                    break;
                case SearchParamTableExpressionKind.Sort:
                    if (searchParamTableExpression.ChainLevel != 0)
                    {
                        throw new InvalidOperationException("Multiple chain level is not possible.");
                    }

                    var (searchParamInfo, searchSort) = context.Sort.Count == 0 ? default : context.Sort[0];
                    var continuationToken = ContinuationToken.FromString(context.ContinuationToken);
                    object sortValue = null;
                    Health.SqlServer.Features.Schema.Model.Column sortColumnName = default(Health.SqlServer.Features.Schema.Model.Column);

                    if (searchParamInfo.Type == ValueSets.SearchParamType.Date)
                    {
                        sortColumnName = VLatest.DateTimeSearchParam.StartDateTime;

                        if (continuationToken != null)
                        {
                            DateTime dateSortValue;
                            if (DateTime.TryParseExact(continuationToken.SortValue, "o", null, DateTimeStyles.None, out dateSortValue))
                            {
                                sortValue = dateSortValue;
                            }
                        }
                    }

                    if (!string.IsNullOrEmpty(sortColumnName) && searchParamTableExpression.QueryGenerator != null)
                    {
                        StringBuilder.Append("SELECT ").Append(VLatest.Resource.ResourceSurrogateId, null).Append(" AS Sid1, ")
                            .Append(sortColumnName, null).AppendLine(" as SortValue")
                            .Append("FROM ").AppendLine(searchParamTableExpression.QueryGenerator.Table);

                        using (var delimited = StringBuilder.BeginDelimitedWhereClause())
                        {
                            AppendHistoryClause(delimited);

                            if (searchParamTableExpression.Predicate != null)
                            {
                                delimited.BeginDelimitedElement();
                                searchParamTableExpression.Predicate.AcceptVisitor(searchParamTableExpression.QueryGenerator, GetContext());
                            }

                            // if continuation token exists, add it to the query
                            if (continuationToken != null)
                            {
                                var sortOperand = searchSort == SortOrder.Ascending ? ">" : "<";

                                delimited.BeginDelimitedElement();
                                StringBuilder.Append("((").Append(sortColumnName, null).Append($" = ").Append(Parameters.AddParameter(sortColumnName, sortValue));
                                StringBuilder.Append(" AND ").Append(VLatest.Resource.ResourceSurrogateId, null).Append($" >= ").Append(Parameters.AddParameter(VLatest.Resource.ResourceSurrogateId, continuationToken.ResourceSurrogateId)).Append(")");
                                StringBuilder.Append(" OR ").Append(sortColumnName, null).Append($" {sortOperand} ").Append(Parameters.AddParameter(sortColumnName, sortValue)).AppendLine(")");
                            }

                            AppendIntersectionWithPredecessor(delimited, searchParamTableExpression);
                        }
                    }

                    _sortVisited = true;

                    break;
                default:
                    throw new ArgumentOutOfRangeException(searchParamTableExpression.Kind.ToString());
            }

            return null;
        }

        private void WriteIncludeLimitCte(string cteToLimit, SearchOptions context)
        {
            StringBuilder.Append(TableExpressionName(++_tableExpressionCounter)).AppendLine(" AS").AppendLine("(");

            // the related cte is a reverse include, limit the number of returned items and count to
            // see if we are over the threshold (to produce a warning to the client)
            StringBuilder.Append("SELECT DISTINCT ");
            StringBuilder.Append("TOP (").Append(Parameters.AddParameter(context.IncludeCount)).Append(") ");

            StringBuilder.Append("Sid1, IsMatch, ");
            StringBuilder.Append("CASE WHEN count(*) over() > ")
                .Append(Parameters.AddParameter(context.IncludeCount))
                .AppendLine(" THEN 1 ELSE 0 END AS IsPartial ");

            StringBuilder.Append("FROM ").AppendLine(cteToLimit);
            StringBuilder.Append($"),{Environment.NewLine}");

            // the 'original' include cte is not in the union, but this new layer is instead
            _includeCteIds.Add(TableExpressionName(_tableExpressionCounter));
        }

        private SearchParameterQueryGeneratorContext GetContext(string tableAlias = null)
        {
            return new SearchParameterQueryGeneratorContext(StringBuilder, Parameters, Model, tableAlias);
        }

        private void AppendIntersectionWithPredecessor(IndentedStringBuilder.DelimitedScope delimited, SearchParamTableExpression searchParamTableExpression, string tableAlias = null)
        {
            int predecessorIndex = FindRestrictingPredecessorTableExpressionIndex();

            if (predecessorIndex >= 0)
            {
                delimited.BeginDelimitedElement();

                string columnToSelect = (searchParamTableExpression.Kind == SearchParamTableExpressionKind.Chain ? searchParamTableExpression.ChainLevel - 1 : searchParamTableExpression.ChainLevel) == 0 ? "Sid1" : "Sid2";

                StringBuilder.Append(VLatest.Resource.ResourceSurrogateId, tableAlias).Append(" IN (SELECT ").Append(columnToSelect)
                    .Append(" FROM ").Append(TableExpressionName(predecessorIndex)).Append(")");
            }
        }

        private int FindRestrictingPredecessorTableExpressionIndex()
        {
            int FindImpl(int currentIndex)
            {
                SearchParamTableExpression currentSearchParamTableExpression = _rootExpression.SearchParamTableExpressions[currentIndex];
                switch (currentSearchParamTableExpression.Kind)
                {
                    case SearchParamTableExpressionKind.NotExists:
                    case SearchParamTableExpressionKind.Normal:
                    case SearchParamTableExpressionKind.Chain:
                    case SearchParamTableExpressionKind.Top:
                        return currentIndex - 1;
                    case SearchParamTableExpressionKind.Concatenation:
                        return FindImpl(currentIndex - 1);
                    case SearchParamTableExpressionKind.Sort:
                        return currentIndex - 1;
                    default:
                        throw new ArgumentOutOfRangeException(currentSearchParamTableExpression.Kind.ToString());
                }
            }

            return FindImpl(_tableExpressionCounter);
        }

        private void AppendDeletedClause(in IndentedStringBuilder.DelimitedScope delimited, string tableAlias = null)
        {
            if (!_isHistorySearch)
            {
                delimited.BeginDelimitedElement().Append(VLatest.Resource.IsDeleted, tableAlias).Append(" = 0");
            }
        }

        private void AppendHistoryClause(in IndentedStringBuilder.DelimitedScope delimited, string tableAlias = null)
        {
            if (!_isHistorySearch)
            {
                delimited.BeginDelimitedElement();

                StringBuilder.Append(VLatest.Resource.IsHistory, tableAlias).Append(" = 0");
            }
        }

        private void AddIncludeLimitCte(string resourceType, string cte)
        {
            _includeLimitCtesByResourceType ??= new Dictionary<string, List<string>>();
            List<string> ctes;
            if (!_includeLimitCtesByResourceType.TryGetValue(resourceType, out ctes))
            {
                ctes = new List<string>();
                _includeLimitCtesByResourceType.Add(resourceType, ctes);
            }

            if (!ctes.Contains(cte))
            {
                _includeLimitCtesByResourceType[resourceType].Add(cte);
            }
        }

        private bool TryGetIncludeCtes(string resourceType, out List<string> ctes)
        {
            if (_includeLimitCtesByResourceType == null)
            {
                ctes = null;
                return false;
            }

            return _includeLimitCtesByResourceType.TryGetValue(resourceType, out ctes);
        }

        /// <summary>
        /// A visitor to determine if there are any references to a search parameter in an expression.
        /// </summary>
        private class ExpressionContainsParameterVisitor : DefaultExpressionVisitor<string, bool>
        {
            public static readonly ExpressionContainsParameterVisitor Instance = new ExpressionContainsParameterVisitor();

            private ExpressionContainsParameterVisitor()
                : base((acc, curr) => acc || curr)
            {
            }

            public override bool VisitSearchParameter(SearchParameterExpression expression, string context) => string.Equals(expression.Parameter.Code, context, StringComparison.Ordinal);
        }
    }
}<|MERGE_RESOLUTION|>--- conflicted
+++ resolved
@@ -141,12 +141,7 @@
                 }
 
                 StringBuilder.Append(VLatest.Resource.RawResource, resourceTableAlias);
-<<<<<<< HEAD
-
-                if (searchParamInfo != null && searchParamInfo.Name != KnownQueryParameterNames.LastUpdated)
-=======
                 if (searchParamInfo != null && searchParamInfo.Code != KnownQueryParameterNames.LastUpdated)
->>>>>>> 95fe2556
                 {
                     StringBuilder.Append(", ").Append(TableExpressionName(_tableExpressionCounter)).Append(".SortValue");
                 }
