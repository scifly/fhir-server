﻿<?xml version="1.0" encoding="utf-8"?>
<root>
  <!--
    Microsoft ResX Schema

    Version 2.0

    The primary goals of this format is to allow a simple XML format
    that is mostly human readable. The generation and parsing of the
    various data types are done through the TypeConverter classes
    associated with the data types.

    Example:

    ... ado.net/XML headers & schema ...
    <resheader name="resmimetype">text/microsoft-resx</resheader>
    <resheader name="version">2.0</resheader>
    <resheader name="reader">System.Resources.ResXResourceReader, System.Windows.Forms, ...</resheader>
    <resheader name="writer">System.Resources.ResXResourceWriter, System.Windows.Forms, ...</resheader>
    <data name="Name1"><value>this is my long string</value><comment>this is a comment</comment></data>
    <data name="Color1" type="System.Drawing.Color, System.Drawing">Blue</data>
    <data name="Bitmap1" mimetype="application/x-microsoft.net.object.binary.base64">
        <value>[base64 mime encoded serialized .NET Framework object]</value>
    </data>
    <data name="Icon1" type="System.Drawing.Icon, System.Drawing" mimetype="application/x-microsoft.net.object.bytearray.base64">
        <value>[base64 mime encoded string representing a byte array form of the .NET Framework object]</value>
        <comment>This is a comment</comment>
    </data>

    There are any number of "resheader" rows that contain simple
    name/value pairs.

    Each data row contains a name, and value. The row also contains a
    type or mimetype. Type corresponds to a .NET class that support
    text/value conversion through the TypeConverter architecture.
    Classes that don't support this are serialized and stored with the
    mimetype set.

    The mimetype is used for serialized objects, and tells the
    ResXResourceReader how to depersist the object. This is currently not
    extensible. For a given mimetype the value must be set accordingly:

    Note - application/x-microsoft.net.object.binary.base64 is the format
    that the ResXResourceWriter will generate, however the reader can
    read any of the formats listed below.

    mimetype: application/x-microsoft.net.object.binary.base64
    value   : The object must be serialized with
            : System.Runtime.Serialization.Formatters.Binary.BinaryFormatter
            : and then encoded with base64 encoding.

    mimetype: application/x-microsoft.net.object.soap.base64
    value   : The object must be serialized with
            : System.Runtime.Serialization.Formatters.Soap.SoapFormatter
            : and then encoded with base64 encoding.

    mimetype: application/x-microsoft.net.object.bytearray.base64
    value   : The object must be serialized into a byte array
            : using a System.ComponentModel.TypeConverter
            : and then encoded with base64 encoding.
    -->
  <xsd:schema id="root" xmlns="" xmlns:xsd="http://www.w3.org/2001/XMLSchema" xmlns:msdata="urn:schemas-microsoft-com:xml-msdata">
    <xsd:import namespace="http://www.w3.org/XML/1998/namespace" />
    <xsd:element name="root" msdata:IsDataSet="true">
      <xsd:complexType>
        <xsd:choice maxOccurs="unbounded">
          <xsd:element name="metadata">
            <xsd:complexType>
              <xsd:sequence>
                <xsd:element name="value" type="xsd:string" minOccurs="0" />
              </xsd:sequence>
              <xsd:attribute name="name" use="required" type="xsd:string" />
              <xsd:attribute name="type" type="xsd:string" />
              <xsd:attribute name="mimetype" type="xsd:string" />
              <xsd:attribute ref="xml:space" />
            </xsd:complexType>
          </xsd:element>
          <xsd:element name="assembly">
            <xsd:complexType>
              <xsd:attribute name="alias" type="xsd:string" />
              <xsd:attribute name="name" type="xsd:string" />
            </xsd:complexType>
          </xsd:element>
          <xsd:element name="data">
            <xsd:complexType>
              <xsd:sequence>
                <xsd:element name="value" type="xsd:string" minOccurs="0" msdata:Ordinal="1" />
                <xsd:element name="comment" type="xsd:string" minOccurs="0" msdata:Ordinal="2" />
              </xsd:sequence>
              <xsd:attribute name="name" type="xsd:string" use="required" msdata:Ordinal="1" />
              <xsd:attribute name="type" type="xsd:string" msdata:Ordinal="3" />
              <xsd:attribute name="mimetype" type="xsd:string" msdata:Ordinal="4" />
              <xsd:attribute ref="xml:space" />
            </xsd:complexType>
          </xsd:element>
          <xsd:element name="resheader">
            <xsd:complexType>
              <xsd:sequence>
                <xsd:element name="value" type="xsd:string" minOccurs="0" msdata:Ordinal="1" />
              </xsd:sequence>
              <xsd:attribute name="name" type="xsd:string" use="required" />
            </xsd:complexType>
          </xsd:element>
        </xsd:choice>
      </xsd:complexType>
    </xsd:element>
  </xsd:schema>
  <resheader name="resmimetype">
    <value>text/microsoft-resx</value>
  </resheader>
  <resheader name="version">
    <value>2.0</value>
  </resheader>
  <resheader name="reader">
    <value>System.Resources.ResXResourceReader, System.Windows.Forms, Version=4.0.0.0, Culture=neutral, PublicKeyToken=b77a5c561934e089</value>
  </resheader>
  <resheader name="writer">
    <value>System.Resources.ResXResourceWriter, System.Windows.Forms, Version=4.0.0.0, Culture=neutral, PublicKeyToken=b77a5c561934e089</value>
  </resheader>
  <data name="AtCannotBeSpecifiedWithBeforeOrSince" xml:space="preserve">
    <value>{0} and {1} cannot both be specified.</value>
  </data>
  <data name="BundleRequiredForBatchOrTransaction" xml:space="preserve">
    <value>Only a bundle can be submitted for batch or transaction processing.</value>
    <comment>Bundle is a FHIR resource type.</comment>
  </data>
  <data name="ChainedParameterMustBeReferenceSearchParamType" xml:space="preserve">
    <value>The chained parameter must be a reference search parameter type.</value>
  </data>
  <data name="ChainedParameterNotSupported" xml:space="preserve">
    <value>The chained parameter is not supported.</value>
  </data>
  <data name="ChainedParameterSpecifyType" xml:space="preserve">
    <value>The reference search parameter '{0}' refers to multiple possible resource types. Please specify a type in the search expression: {1}</value>
    <comment>{1}: space-delimited list of search examples.</comment>
  </data>
  <data name="ComparatorNotSupported" xml:space="preserve">
    <value>Comparator '{0}' is not supported for search parameter '{1}'.</value>
  </data>
  <data name="CompartmentDefinitionContainsInvalidEntry" xml:space="preserve">
    <value>The compartment definition contains one or more invalid entries.</value>
  </data>
  <data name="CompartmentDefinitionDupeResource" xml:space="preserve">
    <value>bundle.entry[{0}].resource has duplicate resources.</value>
  </data>
  <data name="CompartmentDefinitionInvalidBundle" xml:space="preserve">
    <value>bundle.entry[{0}] is null.</value>
    <comment>{0}: The bundle entry id.</comment>
  </data>
  <data name="CompartmentDefinitionInvalidCompartmentType" xml:space="preserve">
    <value>bundle.entry[{0}].resource.code is null. Not a valid compartment type.</value>
  </data>
  <data name="CompartmentDefinitionInvalidResource" xml:space="preserve">
    <value>bundle.entry[{0}].resource is null or is not a CompartmentDefinition resource.</value>
  </data>
  <data name="CompartmentDefinitionInvalidUrl" xml:space="preserve">
    <value>bundle.entry[{0}].resource.url is invalid.</value>
  </data>
  <data name="CompartmentDefinitionIsDupe" xml:space="preserve">
    <value>bundle.entry[{0}].resource has duplicate compartment definitions.</value>
  </data>
  <data name="CompartmentIdIsInvalid" xml:space="preserve">
    <value>Compartment id is null or empty.</value>
  </data>
  <data name="CompartmentTypeIsInvalid" xml:space="preserve">
    <value>Compartment type {0} is invalid.</value>
  </data>
  <data name="CompositeSeparatorNotFound" xml:space="preserve">
    <value>The composite separator cannot be found.</value>
  </data>
  <data name="ConditionalOperationNotSelectiveEnough" xml:space="preserve">
    <value>Operation was not attempted because search criteria was not selective enough.</value>
  </data>
  <data name="ConditionalUpdateMismatchedIds" xml:space="preserve">
    <value>Found result with Id '{0}', which did not match the provided Id '{1}'.</value>
    <comment>{0} is an Id e.g. 123456</comment>
  </data>
  <data name="CustomHeaderPrefixCannotBeEmpty" xml:space="preserve">
    <value>The prefix used to identify custom audit headers cannot be empty.</value>
  </data>
  <data name="DateTimeStringIsIncorrectlyFormatted" xml:space="preserve">
    <value>The date time string '{0}' is not in a correct format.</value>
    <comment>{0} is the incorrect date time string.</comment>
  </data>
  <data name="DateTimeStringIsOutOfRange" xml:space="preserve">
    <value>At least one portion of the date time string '{0}' is out of range.</value>
    <comment>{0} is the date time string that is out of range.</comment>
  </data>
  <data name="DeleteVersionNotAllowed" xml:space="preserve">
    <value>Deleting a specific record version is not supported.</value>
  </data>
  <data name="DuplicateRoleNames" xml:space="preserve">
    <value>There are {0} roles with the name '{1}'</value>
  </data>
  <data name="ErrorValidatingRoles" xml:space="preserve">
    <value>Error validating roles:
{0}</value>
  </data>
  <data name="Forbidden" xml:space="preserve">
    <value>Authorization failed.</value>
  </data>
  <data name="HistoryParameterBeforeCannotBeFuture" xml:space="preserve">
    <value>Parameter {0} cannot a be a value in the future.</value>
  </data>
  <data name="IdRequirements" xml:space="preserve">
    <value>Id must be any combination of upper or lower case ASCII letters ('A'..'Z', and 'a'..'z'), numerals ('0'..'9'), '-' and '.', with a length limit of 64 characters. (This might be an integer, an un-prefixed OID, UUID, or any other identifier pattern that meets these constraints.)</value>
  </data>
  <data name="IfMatchHeaderRequiredForResource" xml:space="preserve">
    <value>A valid if-match header is required for resource type '{0}'.</value>
  </data>
  <data name="IllegalHtmlAttribute" xml:space="preserve">
    <value>Illegal attribute name '{0}' on element '{1}'.</value>
  </data>
  <data name="IllegalHtmlElement" xml:space="preserve">
    <value>Illegal element name '{0}'.</value>
  </data>
  <data name="IllegalHtmlEmpty" xml:space="preserve">
    <value>The div element must not be empty or only whitespace.</value>
  </data>
  <data name="IllegalHtmlOuterDiv" xml:space="preserve">
    <value>XHTML content should be contained within a single &lt;div&gt; element.</value>
  </data>
  <data name="IllegalHtmlParsingError" xml:space="preserve">
    <value>Error while parsing XHTML: {0} Line: {1} Col: {2}.</value>
  </data>
  <data name="IncludeCannotBeAgainstBase" xml:space="preserve">
    <value>The _include search cannot be used against the base route.</value>
    <comment>_include is a query parameter.</comment>
  </data>
  <data name="IncludeMissingType" xml:space="preserve">
    <value>The _include search is missing the type to search.</value>
    <comment>_include is a query parameter.</comment>
  </data>
  <data name="RevIncludeMissingType" xml:space="preserve">
    <value>The _revinclude search is missing the type to search.</value>
    <comment>_revinclude is a query parameter.</comment>
<<<<<<< HEAD
  <data name="RevIncludeIterateTargetTypeNotSpecified" xml:space="preserve">
    <value>The '_revinclude:iterate={0}' search parameter has multiple target types. Please specify a target type.</value>
    <comment>_revinclude:iterate is a query parameter.</comment>
=======
>>>>>>> e9806a4c
  </data>
  <data name="InvalidBooleanConfigSetting" xml:space="preserve">
    <value>Field '{0}' with value '{1}' is not supported.</value>
  </data>
  <data name="InvalidConditionalReference" xml:space="preserve">
    <value>Given conditional reference '{0}' does not resolve to a resource.</value>
    <comment>{0} is the conditional reference parameter.</comment>
  </data>
  <data name="InvalidConditionalReferenceParameters" xml:space="preserve">
    <value>Resource type and query parameter must be present in a given request '{0}'.</value>
    <comment>{0} is the request url.</comment>
  </data>
  <data name="InvalidConfigSetting" xml:space="preserve">
    <value>Value '{0}' is not supported. Please select from the following list of supported capabilities: [{1}].</value>
  </data>
  <data name="InvalidContinuationToken" xml:space="preserve">
    <value>The continuation token is invalid.</value>
  </data>
  <data name="InvalidSearchCountSpecified" xml:space="preserve">
    <value>The count must be greater than zero.</value>
  </data>
  <data name="InvalidTotalParameter" xml:space="preserve">
    <value>The '_total' parameter value '{0}' is invalid. The supported values are: {1}.</value>
    <comment>{0}: the invalid _total parameter value. {1}: the supported _total parameter values.</comment>
  </data>
  <data name="InvalidValueTypeForMissingModifier" xml:space="preserve">
    <value>Invalid value for :missing modifier. Valid values are: true, false.</value>
  </data>
  <data name="JobNotFound" xml:space="preserve">
    <value>The requested job "{0}" was not found.</value>
    <comment>{0} is the job id</comment>
  </data>
  <data name="MalformedSearchValue" xml:space="preserve">
    <value>Malformed search value '{0}'.</value>
  </data>
  <data name="ModifierNotSupported" xml:space="preserve">
    <value>Modifier '{0}' is not supported for search parameter '{1}'.</value>
  </data>
  <data name="MoreThanOneTokenSeparatorSpecified" xml:space="preserve">
    <value>Only one token separator can be specified.</value>
  </data>
  <data name="MoreThanTwoTokenSeparatorSpecified" xml:space="preserve">
    <value>No more than two token separators can be specified.</value>
  </data>
  <data name="MultipleQueryParametersNotAllowed" xml:space="preserve">
    <value>Query parameter '{0}' cannot be specified more than once.</value>
  </data>
  <data name="NoSearchParametersNeededToBeIndexed" xml:space="preserve">
    <value>No search parameters found needing to be indexed.  Job cancelled.</value>
  </data>
  <data name="NumberOfCompositeComponentsExceeded" xml:space="preserve">
    <value>The number of composite components specified for search parameter '{0}' exceeded the number of components defined.</value>
  </data>
  <data name="OnlyEqualComparatorIsSupported" xml:space="preserve">
    <value>Only equal comparator is supported for this search type.</value>
  </data>
  <data name="OnlyOneModifierSeparatorSupported" xml:space="preserve">
    <value>Only one modifier separator can be specified.</value>
  </data>
  <data name="OnlyOneResourceJobAllowed" xml:space="preserve">
    <value>Only one active or paused reindex job allowed.  Cancel any previous jobs before submitting a new job.</value>
  </data>
  <data name="OpenIdConfiguration" xml:space="preserve">
    <value>Failed to retrieve the OpenId configuration from the authentication provider.</value>
  </data>
  <data name="OperationFailed" xml:space="preserve">
    <value>{0} operation failed for reason: {1}</value>
    <comment>{0} is operation name, {1} is failure reason.</comment>
  </data>
  <data name="OrDelimiter" xml:space="preserve">
    <value> or </value>
    <comment>Used as a list delimiter. Note the spaces.</comment>
  </data>
  <data name="ReadHistoryDisabled" xml:space="preserve">
    <value>ReadHistory is disabled for resources of type '{0}'.</value>
  </data>
  <data name="ReferenceResourceTypeNotSupported" xml:space="preserve">
    <value>Resource type '{0}' in the reference '{1}' is not supported.</value>
    <comment>{0} is the resource type. {1} is the reference.</comment>
  </data>
  <data name="RequestedActionNotAllowed" xml:space="preserve">
    <value>The requested action is not allowed.</value>
  </data>
  <data name="ResourceCreationNotAllowed" xml:space="preserve">
    <value>Resource creation is not allowed.</value>
  </data>
  <data name="ResourceNotFoundById" xml:space="preserve">
    <value>Resource type '{0}' with id '{1}' couldn't be found.</value>
  </data>
  <data name="ResourceNotFoundByIdAndVersion" xml:space="preserve">
    <value>Resource type '{0}' with id '{1}' and version '{2}' couldn't be found.</value>
  </data>
  <data name="ResourceNotSupported" xml:space="preserve">
    <value>Resource type '{0}' is not supported.</value>
  </data>
  <data name="ResourceTooLarge" xml:space="preserve">
    <value>The requested resource exceeded the backing database's size limit.</value>
  </data>
  <data name="ResourceVersionConflict" xml:space="preserve">
    <value>The supplied version '{0}' did not match.</value>
    <comment>{0}: ETag</comment>
  </data>
  <data name="ReverseChainMissingReference" xml:space="preserve">
    <value>The reverse chain search is missing the reference to search.</value>
  </data>
  <data name="ReverseChainMissingType" xml:space="preserve">
    <value>The reverse chain search is missing the type to search.</value>
  </data>
  <data name="SearchComparatorNotSupported" xml:space="preserve">
    <value>Comparator is not supported when multiple values are specified using OR search parameter.</value>
  </data>
  <data name="SearchParamaterCountExceedLimit" xml:space="preserve">
    <value>The '_count' parameter exceeds limit configured for server. Current limit is {0} while `_count` parameter set to {1}.</value>
  </data>
  <data name="SearchParameterByDefinitionUriNotSupported" xml:space="preserve">
    <value>The search parameter with definition URL '{0}' is not supported.</value>
  </data>
  <data name="SearchParameterDefinitionBaseNotDefined" xml:space="preserve">
    <value>bundle.entry[{0}].resource.base is not defined.</value>
  </data>
  <data name="SearchParameterDefinitionComponentReferenceCannotBeComposite" xml:space="preserve">
    <value>bundle.entry[{0}].component[{1}] cannot refer to a composite SearchParameter.</value>
  </data>
  <data name="SearchParameterDefinitionContainsInvalidEntry" xml:space="preserve">
    <value>The search parameter definition contains one or more invalid entries.</value>
  </data>
  <data name="SearchParameterDefinitionDuplicatedEntry" xml:space="preserve">
    <value>A search parameter with the same definition URL '{0}' already exists.</value>
  </data>
  <data name="SearchParameterDefinitionInvalidComponent" xml:space="preserve">
    <value>bundle.entry[{0}].component is null or empty.</value>
  </data>
  <data name="SearchParameterDefinitionInvalidComponentExpression" xml:space="preserve">
    <value>bundle.entry[{0}].component[{1}].expression is null or empty.</value>
  </data>
  <data name="SearchParameterDefinitionInvalidComponentReference" xml:space="preserve">
    <value>bundle.entry[{0}].component[{1}].definition.reference is null or empty or does not refer to a valid SearchParameter resource.</value>
  </data>
  <data name="SearchParameterDefinitionInvalidDefinitionUri" xml:space="preserve">
    <value>bundle.entry[{0}].url is invalid.</value>
  </data>
  <data name="SearchParameterDefinitionInvalidExpression" xml:space="preserve">
    <value>bundle.entry[{0}].resource.expression is null or empty.</value>
  </data>
  <data name="SearchParameterDefinitionInvalidResource" xml:space="preserve">
    <value>bundle.entry[{0}].resource is not a SearchParameter resource.</value>
  </data>
  <data name="SearchParameterNotSupported" xml:space="preserve">
    <value>The search parameter '{0}' is not supported for resource type '{1}'.</value>
  </data>
  <data name="MultiSortParameterNotSupported" xml:space="preserve">
    <value>Multiple sort parameters are currently not supported. Only a single sort parameter is supported.</value>
  </data>
  <data name="SearchSortParameterNotSupported" xml:space="preserve">
    <value>The search sort parameter '{0}' is not supported.</value>
    <comment>{0}: the unsupported sort parameter</comment>
  </data>
  <data name="ServerName" xml:space="preserve">
    <value>Microsoft FHIR Server</value>
  </data>
  <data name="SortNotSupported" xml:space="preserve">
    <value>The _sort parameter is not supported.</value>
  </data>
  <data name="TruncatedIncludeMessage" xml:space="preserve">
    <value>Include result was truncated</value>
  </data>
  <data name="TypeNotPresent" xml:space="preserve">
    <value>Bundle type is not present. Possible values are: transaction or batch</value>
  </data>
  <data name="UnableToDeleteSecret" xml:space="preserve">
    <value>Unable to delete secret from SecretStore</value>
  </data>
  <data name="UnableToGetSecret" xml:space="preserve">
    <value>Unable to get secret from SecretStore</value>
  </data>
  <data name="UnableToSetSecret" xml:space="preserve">
    <value>Unable to set secret in SecretStore</value>
  </data>
  <data name="UnknownError" xml:space="preserve">
    <value>Unknown Error.</value>
  </data>
  <data name="UnsupportedConfigurationMessage" xml:space="preserve">
    <value>Unsupported configuration found.</value>
  </data>
  <data name="UnsupportedTotalParameter" xml:space="preserve">
    <value>The '_total' parameter value '{0}' is not supported. The supported values are: {1}.</value>
    <comment>{0}: the unsupported _total parameter value. {1}: the supported _total parameter values.</comment>
  </data>
  <data name="UpdateRequestsRequireId" xml:space="preserve">
    <value>Resource id is required for updates.</value>
  </data>
  <data name="UserRequestedCancellation" xml:space="preserve">
    <value>User requested cancellation of operation.</value>
  </data>
  <data name="ValidationPassed" xml:space="preserve">
    <value>All OK</value>
    <comment>{NumberedPlaceHolder="All OK"}</comment>
  </data>
  <data name="VersionIdFormatNotETag" xml:space="preserve">
    <value>VersionId should not be in the weak ETag format.</value>
  </data>
  <data name="WeakETagFormatRequired" xml:space="preserve">
    <value>WeakETag must be in the weak ETag format.</value>
  </data>
  <data name="SearchParameterNoLongerSupported" xml:space="preserve">
    <value>Search parameter {0} is no longer supported and cannot be marked enabled.</value>
    <comment>{0}; the name of the search parameter which is no longer supported</comment>
  </data>
  <data name="ReindexJobInCompletedState" xml:space="preserve">
    <value>Reindex job id {0} is in state {1} and cannot be cancelled.</value>
    <comment>{0} is the id of the reindex which is a a GUID.  {1} is the state, an enumerated set of state values.</comment>
  </data>
</root><|MERGE_RESOLUTION|>--- conflicted
+++ resolved
@@ -234,12 +234,9 @@
   <data name="RevIncludeMissingType" xml:space="preserve">
     <value>The _revinclude search is missing the type to search.</value>
     <comment>_revinclude is a query parameter.</comment>
-<<<<<<< HEAD
   <data name="RevIncludeIterateTargetTypeNotSpecified" xml:space="preserve">
     <value>The '_revinclude:iterate={0}' search parameter has multiple target types. Please specify a target type.</value>
     <comment>_revinclude:iterate is a query parameter.</comment>
-=======
->>>>>>> e9806a4c
   </data>
   <data name="InvalidBooleanConfigSetting" xml:space="preserve">
     <value>Field '{0}' with value '{1}' is not supported.</value>
