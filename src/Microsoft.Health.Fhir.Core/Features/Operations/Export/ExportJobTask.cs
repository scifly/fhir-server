--- conflicted
+++ resolved
@@ -174,11 +174,7 @@
                 // Try to update the job to failed state.
                 _logger.LogError(ex, "Encountered an unhandled exception. The job will be marked as failed.");
 
-<<<<<<< HEAD
-                _exportJobRecord.FailureDetails = new ExportJobFailureDetails(Core.Resources.UnknownError, HttpStatusCode.InternalServerError);
-=======
-                _exportJobRecord.FailureDetails = new JobFailureDetails(Resources.UnknownError, HttpStatusCode.InternalServerError);
->>>>>>> 12f08c17
+                _exportJobRecord.FailureDetails = new JobFailureDetails(Core.Resources.UnknownError, HttpStatusCode.InternalServerError);
                 await CompleteJobAsync(OperationStatus.Failed, cancellationToken);
             }
         }
